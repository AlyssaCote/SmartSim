--- conflicted
+++ resolved
@@ -42,14 +42,10 @@
 import time
 import torch
 
-<<<<<<< HEAD
 from mpi4py import MPI
-=======
-from collections import OrderedDict
 from smartsim._core.mli.infrastructure.storage.dragonfeaturestore import (
     DragonFeatureStore,
 )
->>>>>>> 74d6e78c
 from smartsim._core.mli.message_handler import MessageHandler
 from smartsim.log import get_logger
 from smartsim._core.utils.timings import PerfTimer
@@ -59,10 +55,7 @@
 
 logger = get_logger("App")
 
-<<<<<<< HEAD
 CHECK_RESULTS_AND_MAKE_ALL_SLOWER = False
-=======
->>>>>>> 74d6e78c
 
 class ProtoClient:
     def __init__(self, timing_on: bool):
@@ -83,70 +76,15 @@
         self._from_worker_ch_serialized = self._from_worker_ch.serialize()
         self._to_worker_ch = Channel.make_process_local()
 
-<<<<<<< HEAD
         self.perf_timer: PerfTimer = PerfTimer(debug=False, timing_on=timing_on, prefix=f"a{rank}_")
-=======
-        self._start = None
-        self._interm = None
-        self._timings: OrderedDict[str, list[numbers.Number]] = OrderedDict()
-        self._timing_on = timing_on
-
-    def _add_label_to_timings(self, label: str):
-        if label not in self._timings:
-            self._timings[label] = []
-
-    @staticmethod
-    def _format_number(number: numbers.Number):
-        return f"{number:0.4e}"
-
-    def start_timings(self, batch_size: int):
-        if self._timing_on:
-            self._add_label_to_timings("batch_size")
-            self._timings["batch_size"].append(batch_size)
-            self._start = time.perf_counter()
-            self._interm = time.perf_counter()
-
-    def end_timings(self):
-        if self._timing_on:
-            self._add_label_to_timings("total_time")
-            self._timings["total_time"].append(
-                self._format_number(time.perf_counter() - self._start)
-            )
-
-    def measure_time(self, label: str):
-        if self._timing_on:
-            self._add_label_to_timings(label)
-            self._timings[label].append(
-                self._format_number(time.perf_counter() - self._interm)
-            )
-            self._interm = time.perf_counter()
-
-    def print_timings(self, to_file: bool = False):
-        print(" ".join(self._timings.keys()))
-        value_array = numpy.array(
-            [value for value in self._timings.values()], dtype=float
-        )
-        value_array = numpy.transpose(value_array)
-        for i in range(value_array.shape[0]):
-            print(" ".join(self._format_number(value) for value in value_array[i]))
-        if to_file:
-            numpy.save("timings.npy", value_array)
-            numpy.savetxt("timings.txt", value_array)
->>>>>>> 74d6e78c
 
     def run_model(self, model: bytes | str, batch: torch.Tensor):
         tensors = [batch.numpy()]
         self.perf_timer.start_timings("batch_size", batch.shape[0])
         built_tensor_desc = MessageHandler.build_tensor_descriptor(
-<<<<<<< HEAD
-            "c", "float32", list(batch.shape))
-        self.perf_timer.measure_time("build_tensor_descriptor")
-=======
             "c", "float32", list(batch.shape)
         )
-        self.measure_time("build_tensor_descriptor")
-        built_model = None
->>>>>>> 74d6e78c
+        self.perf_timer.measure_time("build_tensor_descriptor")
         if isinstance(model, str):
             model_arg = MessageHandler.build_model_key(model, self._backbone_descriptor)
         else:
@@ -161,7 +99,6 @@
         )
         self.perf_timer.measure_time("build_request")
         request_bytes = MessageHandler.serialize_request(request)
-<<<<<<< HEAD
         self.perf_timer.measure_time("serialize_request")
         tensor_bytes = [bytes(tensor.data) for tensor in tensors]
         # tensor_bytes = [tensor.reshape(-1).view(numpy.uint8).data for tensor in tensors]
@@ -170,15 +107,6 @@
             to_sendh.send_bytes(request_bytes)
             for tb in tensor_bytes:
                 to_sendh.send_bytes(tb) #TODO NOT FAST ENOUGH!!!
-=======
-        self.measure_time("serialize_request")
-        with self._to_worker_fli.sendh(
-            timeout=None, stream_channel=self._to_worker_ch
-        ) as to_sendh:
-            to_sendh.send_bytes(request_bytes)
-            for t in tensors:
-                to_sendh.send_bytes(t.tobytes())  # TODO NOT FAST ENOUGH!!!
->>>>>>> 74d6e78c
                 # to_sendh.send_bytes(bytes(t.data))
 
         self.perf_timer.measure_time("send")
@@ -188,7 +116,6 @@
             response = MessageHandler.deserialize_response(resp)
             self.perf_timer.measure_time("deserialize_response")
             # list of data blobs? recv depending on the len(response.result.descriptors)?
-<<<<<<< HEAD
             data_blob: bytes = from_recvh.recv_bytes(timeout=None)
             self.perf_timer.measure_time("receive_tensor")
             result = torch.from_numpy(
@@ -196,12 +123,6 @@
                     data_blob,
                     dtype=str(response.result.descriptors[0].dataType),
                 )
-=======
-            data_blob = from_recvh.recv_bytes(timeout=None)
-            result = numpy.frombuffer(
-                data_blob,
-                dtype=str(response.result.descriptors[0].dataType),
->>>>>>> 74d6e78c
             )
             self.perf_timer.measure_time("deserialize_tensor")
 
@@ -212,12 +133,8 @@
         self._ddict[key] = model
 
 
-<<<<<<< HEAD
 
-class ResNetWrapper():
-=======
 class ResNetWrapper:
->>>>>>> 74d6e78c
     def __init__(self, name: str, model: str):
         self._model = torch.jit.load(model)
         self._name = name
@@ -255,15 +172,7 @@
         torch_device = args.device.replace("gpu", "cuda")
         pt_model = torch.jit.load(io.BytesIO(initial_bytes=(resnet.model))).to(torch_device)
 
-<<<<<<< HEAD
     TOTAL_ITERATIONS = 100
-=======
-    for batch_size in [1, 2, 4, 8, 16, 32, 64, 128]:
-        logger.info(f"Batch size: {batch_size}")
-        for iteration_number in range(total_iterations + int(batch_size == 1)):
-            logger.info(f"Iteration: {iteration_number}")
-            client.run_model(resnet.name, resnet.get_batch(batch_size))
->>>>>>> 74d6e78c
 
     for log2_bsize in range(args.log_max_batchsize+1):
         b_size: int = 2**log2_bsize
