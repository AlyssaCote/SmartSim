# Changelog

Listed here are the changes between each release of SmartSim,
SmartRedis and SmartDashboard.

Jump to:
- {ref}`SmartRedis changelog<smartredis-changelog>`
- {ref}`SmartDashboard changelog<smartdashboard-changelog>`

## SmartSim

### MLI branch

Description

<<<<<<< HEAD
- Add EnvironmentConfigLoader for ML Worker Manager
=======
- Add Model schema with model metadata included
- Removed device from schemas, MessageHandler and tests
>>>>>>> 8a2f1733
- Add ML worker manager, sample worker, and feature store
- Add schemas and MessageHandler class for de/serialization of
  inference requests and response messages


### Development branch

To be released at some future point in time

Description

- Pin NumPy version to 1.x
- New launcher support for SGE (and similar derivatives)
- Fix test outputs being created in incorrect directory
- Improve support for building SmartSim without ML backends
- Update packaging dependency
- Remove broken oss.redis.com URI blocking documentation generation

Detailed Notes

- The new major version release of Numpy is incompatible with modules
  compiled against Numpy 1.x. For both SmartSim and SmartRedis we
  request a 1.x version of numpy. This is needed in SmartSim because
  some of the downstream dependencies request NumPy
  ([SmartSim-PR623](https://github.com/CrayLabs/SmartSim/pull/623))
- SGE is now a supported launcher for SmartSim. Users can now define
  BatchSettings which will be monitored by the TaskManager. Additionally,
  if the MPI implementation was built with SGE support, Orchestrators can
  use `mpirun` without needing to specify the hosts
  ([SmartSim-PR610](https://github.com/CrayLabs/SmartSim/pull/610))
- Ensure outputs from tests are written to temporary `tests/test_output` directory
- Fix an error that would prevent ``smart build`` from moving a successfully
  compiled RedisAI shared object to the install location expected by SmartSim
  if no ML backend installations were found. Previously, this would effectively
  require users to build and install an ML backend to use the SmartSim
  orchestrator even if it was not necessary for their workflow. Users can
  install SmartSim without ML backends by running
  ``smart build --no_tf --no_pt`` and the RedisAI shared object will now be
  placed in the expected location.
  ([SmartSim-PR601](https://github.com/CrayLabs/SmartSim/pull/601))
- Fix packaging failures due to deprecated `pkg_resources`. ([SmartSim-PR598](https://github.com/CrayLabs/SmartSim/pull/598))

### 0.7.0

Released on 14 May, 2024

Description

-   Update tutorials and tutorial containers
-   Improve Dragon server shutdown
-   Add dragon runtime installer
-   Add launcher based on Dragon
-   Reuse Orchestrators within the testing suite to improve performance.
-   Fix building of documentation
-   Preview entities on experiment before start
-   Update authentication in release workflow
-   Auto-generate type-hints into documentation
-   Auto-post release PR to develop
-   Bump manifest.json to version 0.0.4
-   Fix symlinking batch ensemble and model bug
-   Fix noisy failing WLM test
-   Remove defensive regexp in .gitignore
-   Upgrade ubuntu to 22.04
-   Remove helper function `init_default`
-   Fix telemetry monitor logging errors for task history
-   Change default path for entities
-   Drop Python 3.8 support
-   Update watchdog dependency
-   Historical output files stored under .smartsim directory
-   Fixes unfalsifiable test that tests SmartSim's custom SIGINT signal
    handler
-   Add option to build Torch backend without the Intel Math Kernel
    Library
-   Fix ReadTheDocs build issue
-   Disallow uninitialized variable use
-   Promote device options to an Enum
-   Update telemetry monitor, add telemetry collectors
-   Add method to specify node features for a Slurm job
-   Colo Orchestrator setup now blocks application start until setup
    finished
-   Refactor areas of the code where mypy potential errors
-   Minor enhancements to test suite
-   ExecArgs handling correction
-   ReadTheDocs config file added and enabled on PRs
-   Enforce changelog updates
-   Fix Jupyter notebook math expressions
-   Remove deprecated SmartSim modules
-   SmartSim Documentation refactor
-   Promote SmartSim statuses to a dedicated type
-   Update the version of Redis from [7.0.4]{.title-ref} to
    [7.2.4]{.title-ref}
-   Increase disk space in doc builder container
-   Update Experiment API typing
-   Prevent duplicate entity names
-   Fix publishing of development docs

Detailed Notes

-   The tutorials are up-to date with SmartSim and SmartRedis APIs. Additionally,
    the tutorial containers' Docker files are updated. ([SmartSim-PR589](https://github.com/CrayLabs/SmartSim/pull/589))
-   The Dragon server will now terminate any process which is still running
    when a request of an immediate shutdown is sent. ([SmartSim-PR582](https://github.com/CrayLabs/SmartSim/pull/582))
-   Add `--dragon` option to `smart build`. Install appropriate Dragon
    runtime from Dragon GitHub release assets.
    ([SmartSim-PR580](https://github.com/CrayLabs/SmartSim/pull/580))
-   Add new launcher, based on [Dragon](https://dragonhpc.github.io/dragon/doc/_build/html/index.html).
    The new launcher is compatible with the Slurm and PBS schedulers and can
    be selected by specifying ``launcher="dragon"`` when creating an `Experiment`,
    or by using ``DragonRunSettings`` to launch a job. The Dragon launcher
    is at an early stage of development: early adopters are referred to the
    dedicated documentation section to learn more about it. ([SmartSim-PR580](https://github.com/CrayLabs/SmartSim/pull/580))
-   Tests may now request a given configuration and will reconnect to
    the existing orchestrator instead of building up and tearing down
    a new one each test.
    ([SmartSim-PR567](https://github.com/CrayLabs/SmartSim/pull/567))
-   Manually ensure that typing_extensions==4.6.1 in Dockerfile used to build
    docs. This fixes the deploy_dev_docs Github action ([SmartSim-PR564](https://github.com/CrayLabs/SmartSim/pull/564))
-   Added preview functionality to Experiment, including preview of all entities, active infrastructure and
    client configuration. ([SmartSim-PR525](https://github.com/CrayLabs/SmartSim/pull/525))
-   Replace the developer created token with the GH_TOKEN environment variable.
    ([SmartSim-PR570](https://github.com/CrayLabs/SmartSim/pull/570))
-   Add extension to auto-generate function type-hints into documentation.
    ([SmartSim-PR561](https://github.com/CrayLabs/SmartSim/pull/561))
-   Add to github release workflow to auto generate a pull request from
    master into develop for release.
    ([SmartSim-PR566](https://github.com/CrayLabs/SmartSim/pull/566))
-   The manifest.json version needs to match the SmartDashboard version,
    which is 0.0.4 in the upcoming release.
    ([SmartSim-PR563](https://github.com/CrayLabs/SmartSim/pull/563))
-   Properly symlinks batch ensembles and batch models.
    ([SmartSim-PR547](https://github.com/CrayLabs/SmartSim/pull/547))
-   Remove defensive regexp in .gitignore and ensure tests write to
    test_output.
    ([SmartSim-PR560](https://github.com/CrayLabs/SmartSim/pull/560))
-   After dropping support for Python 3.8, ubuntu needs to be upgraded.
    ([SmartSim-PR558](https://github.com/CrayLabs/SmartSim/pull/558))
-   Remove helper function `init_default` and replace with traditional
    type narrowing.
    ([SmartSim-PR545](https://github.com/CrayLabs/SmartSim/pull/545))
-   Ensure the telemetry monitor does not track a task_id for a managed
    task.
    ([SmartSim-PR557](https://github.com/CrayLabs/SmartSim/pull/557))
-   The default path for an entity is now the path to the experiment /
    the entity name. create_database and create_ensemble now have path
    arguments. All path arguments are compatible with relative paths.
    Relative paths are relative to the CWD.
    ([SmartSim-PR533](https://github.com/CrayLabs/SmartSim/pull/533))
-   Python 3.8 is reaching its end-of-life in October, 2024, so it will
    no longer continue to be supported.
    ([SmartSim-PR544](https://github.com/CrayLabs/SmartSim/pull/544))
-   Update watchdog dependency from 3.x to 4.x, fix new type issues
    ([SmartSim-PR540](https://github.com/CrayLabs/SmartSim/pull/540))
-   The dashboard needs to display historical logs, so log files are
    written out under the .smartsim directory and files under the
    experiment directory are symlinked to them.
    ([SmartSim-PR532](https://github.com/CrayLabs/SmartSim/pull/532))
-   Add an option to smart build
    \"\--torch_with_mkl\"/\"\--no_torch_with_mkl\" to prevent Torch from
    trying to link in the Intel Math Kernel Library. This is needed
    because on machines that have the Intel compilers installed, the
    Torch will unconditionally try to link in this library, however
    fails because the linking flags are incorrect.
    ([SmartSim-PR538](https://github.com/CrayLabs/SmartSim/pull/538))
-   Change typing\_extensions and pydantic versions in readthedocs
    environment to enable docs build.
    ([SmartSim-PR537](https://github.com/CrayLabs/SmartSim/pull/537))
-   Promote devices to a dedicated Enum type throughout the SmartSim
    code base.
    ([SmartSim-PR527](https://github.com/CrayLabs/SmartSim/pull/527))
-   Update the telemetry monitor to enable retrieval of metrics on a
    scheduled interval. Switch basic experiment tracking telemetry to
    default to on. Add database metric collectors. Improve telemetry
    monitor logging. Create telemetry subpackage at
    [smartsim.\_core.utils.telemetry]{.title-ref}. Refactor telemetry
    monitor entrypoint.
    ([SmartSim-PR460](https://github.com/CrayLabs/SmartSim/pull/460))
-   Users can now specify node features for a Slurm job through
    `SrunSettings.set_node_feature`. The method accepts a string or list
    of strings.
    ([SmartSim-PR529](https://github.com/CrayLabs/SmartSim/pull/529))
-   The request to the colocated entrypoints file within the shell
    script is now a blocking process. Once the Orchestrator is setup, it
    returns which moves the process to the background and allows the
    application to start. This prevents the application from requesting
    a ML model or script that has not been uploaded to the Orchestrator
    yet.
    ([SmartSim-PR522](https://github.com/CrayLabs/SmartSim/pull/522))
-   Add checks and tests to ensure SmartSim users cannot initialize run
    settings with a list of lists as the exe_args argument.
    ([SmartSim-PR517](https://github.com/CrayLabs/SmartSim/pull/517))
-   Add readthedocs configuration file and enable readthedocs builds on
    pull requests. Additionally added robots.txt file generation when
    readthedocs environment detected.
    ([SmartSim-PR512](https://github.com/CrayLabs/SmartSim/pull/512))
-   Add Github Actions workflow that checks if changelog is edited on
    pull requests into develop.
    ([SmartSim-PR518](https://github.com/CrayLabs/SmartSim/pull/518))
-   Add path to MathJax.js file so that Sphinx will use to render math
    expressions.
    ([SmartSim-PR516](https://github.com/CrayLabs/SmartSim/pull/516))
-   Removed deprecated SmartSim modules: slurm and mpirunSettings.
    ([SmartSim-PR514](https://github.com/CrayLabs/SmartSim/pull/514))
-   Implemented new structure of SmartSim documentation. Added examples
    images and further detail of SmartSim components.
    ([SmartSim-PR463](https://github.com/CrayLabs/SmartSim/pull/463))
-   Promote SmartSim statuses to a dedicated type named SmartSimStatus.
    ([SmartSim-PR509](https://github.com/CrayLabs/SmartSim/pull/509))
-   Update Redis version to [7.2.4]{.title-ref}. This change fixes an
    issue in the Redis build scripts causing failures on Apple Silicon
    hosts.
    ([SmartSim-PR507](https://github.com/CrayLabs/SmartSim/pull/507))
-   The container which builds the documentation for every merge to
    develop was failing due to a lack of space within the container.
    This was fixed by including an additional Github action that removes
    some unneeded software and files that come from the default Github
    Ubuntu container.
    ([SmartSim-PR504](https://github.com/CrayLabs/SmartSim/pull/504))
-   Update the generic [t.Any]{.title-ref} typehints in Experiment API.
    ([SmartSim-PR501](https://github.com/CrayLabs/SmartSim/pull/501))
-   The CI will fail static analysis if common erroneous truthy checks
    are detected.
    ([SmartSim-PR524](https://github.com/CrayLabs/SmartSim/pull/524))
-   Prevent the launch of duplicate named entities. Allow completed
    entities to run.
    ([SmartSim-PR480](https://github.com/CrayLabs/SmartSim/pull/480))
-   The CI will fail static analysis if a local variable used while
    potentially undefined.
    ([SmartSim-PR521](https://github.com/CrayLabs/SmartSim/pull/521))
-   Remove previously deprecated behavior present in test suite on
    machines with Slurm and Open MPI.
    ([SmartSim-PR520](https://github.com/CrayLabs/SmartSim/pull/520))
-   Experiments in the WLM tests are given explicit paths to prevent
    unexpected directory creation. Ensure database are not left open on
    test suite failures. Update path to pickle file in
    `tests/full_wlm/test_generic_orc_launch_batch.py::test_launch_cluster_orc_reconnect`
    to conform with changes made in
    ([SmartSim-PR533](https://github.com/CrayLabs/SmartSim/pull/533)).
    ([SmartSim-PR559](https://github.com/CrayLabs/SmartSim/pull/559))
-   When calling `Experiment.start` SmartSim would register a signal
    handler that would capture an interrupt signal (\^C) to kill any
    jobs launched through its `JobManager`. This would replace the
    default (or user defined) signal handler. SmartSim will now attempt
    to kill any launched jobs before calling the previously registered
    signal handler.
    ([SmartSim-PR535](https://github.com/CrayLabs/SmartSim/pull/535))

### 0.6.2

Released on 16 February, 2024

Description

-   Patch SmartSim dependency version

Detailed Notes

-   A critical performance concern was identified and addressed in
    SmartRedis. A patch fix was deployed, and SmartSim was updated to
    ensure users do not inadvertently pull the unpatched version of
    SmartRedis.
    ([SmartSim-PR493](https://github.com/CrayLabs/SmartSim/pull/493))

### 0.6.1

Released on 15 February, 2024

Description

-   Duplicate for DBModel/Script prevented
-   Update license to include 2024
-   Telemetry monitor is now active by default
-   Add support for Mac OSX on Apple Silicon
-   Remove Torch warnings during testing
-   Validate Slurm timing format
-   Expose Python Typehints
-   Fix test_logs to prevent generation of directory
-   Fix Python Typehint for colocated database settings
-   Python 3.11 Support
-   Quality of life [smart validate]{.title-ref} improvements
-   Remove Cobalt support
-   Enrich logging through context variables
-   Upgrade Machine Learning dependencies
-   Override sphinx-tabs background color
-   Add concurrency group to test workflow
-   Fix index when installing torch through smart build

Detailed Notes

-   Modify the [git clone]{.title-ref} for both Redis and RedisAI to set
    the line endings to unix-style line endings when using MacOS on ARM.
    ([SmartSim-PR482](https://github.com/CrayLabs/SmartSim/pull/482))
-   Separate install instructions are now provided for Mac OSX on x64 vs
    ARM64
    ([SmartSim-PR479](https://github.com/CrayLabs/SmartSim/pull/479))
-   Prevent duplicate ML model and script names being added to an
    Ensemble member if the names exists.
    ([SmartSim-PR475](https://github.com/CrayLabs/SmartSim/pull/475))
-   Updates [Copyright (c) 2021-2023]{.title-ref} to [Copyright (c)
    2021-2024]{.title-ref} in all of the necessary files.
    ([SmartSim-PR485](https://github.com/CrayLabs/SmartSim/pull/485))
-   Bug fix which prevents the expected behavior when the
    [SMARTSIM_LOG_LEVEL]{.title-ref} environment variable was set to
    [developer]{.title-ref}.
    ([SmartSim-PR473](https://github.com/CrayLabs/SmartSim/pull/473))
-   Sets the default value of the \"enable telemetry\" flag to on. Bumps
    the output [manifest.json]{.title-ref} version number to match that
    of [smartdashboard]{.title-ref} and pins a watchdog version to avoid
    build errors.
    ([SmartSim-PR477](https://github.com/CrayLabs/SmartSim/pull/477))
-   Refactor logic of [Manifest.has_db_objects]{.title-ref} to remove
    excess branching and improve readability/maintainability.
    ([SmartSim-PR476](https://github.com/CrayLabs/SmartSim/pull/476))
-   SmartSim can now be built and used on platforms using Apple Silicon
    (ARM64). Currently, only the PyTorch backend is supported. Note that
    libtorch will be downloaded from a CrayLabs github repo.
    ([SmartSim-PR465](https://github.com/CrayLabs/SmartSim/pull/465))
-   Tests that were saving Torch models were emitting warnings. These
    warnings were addressed by updating the model save test function.
    ([SmartSim-PR472](https://github.com/CrayLabs/SmartSim/pull/472))
-   Validate the timing format when requesting a slurm allocation.
    ([SmartSim-PR471](https://github.com/CrayLabs/SmartSim/pull/471))
-   Add and ship [py.typed]{.title-ref} marker to expose inline type
    hints. Fix type errors related to SmartRedis.
    ([SmartSim-PR468](https://github.com/CrayLabs/SmartSim/pull/468))
-   Fix the [test_logs.py::test_context_leak]{.title-ref} test that was
    erroneously creating a directory named [some value]{.title-ref} in
    SmartSim\'s root directory.
    ([SmartSim-PR467](https://github.com/CrayLabs/SmartSim/pull/467))
-   Add Python type hinting to colocated settings.
    ([SmartSim-PR462](https://github.com/CrayLabs/SmartSim/pull/462))
-   Add github actions for running black and isort checks.
    ([SmartSim-PR464](https://github.com/CrayLabs/SmartSim/pull/464))
-   Relax the required version of [typing_extensions]{.title-ref}.
    ([SmartSim-PR459](https://github.com/CrayLabs/SmartSim/pull/459))
-   Addition of Python 3.11 to SmartSim.
    ([SmartSim-PR461](https://github.com/CrayLabs/SmartSim/pull/461))
-   Quality of life [smart validate]{.title-ref} improvements such as
    setting [CUDA_VISIBLE_DEVICES]{.title-ref} environment variable
    within [smart validate]{.title-ref} prior to importing any ML deps
    to prevent false negatives on multi-GPU systems. Additionally, move
    SmartRedis logs from standard out to dedicated log file in the
    validation temporary directory as well as suppress
    [sklearn]{.title-ref} deprecation warning by pinning
    [KMeans]{.title-ref} constructor argument. Lastly, move TF test to
    last as TF may reserve the GPUs it uses.
    ([SmartSim-PR458](https://github.com/CrayLabs/SmartSim/pull/458))
-   Some actions in the current GitHub CI/CD workflows were outdated.
    They were replaced with the latest versions.
    ([SmartSim-PR446](https://github.com/CrayLabs/SmartSim/pull/446))
-   As the Cobalt workload manager is not used on any system we are
    aware of, its support in SmartSim was terminated and classes such as
    [CobaltLauncher]{.title-ref} have been removed.
    ([SmartSim-PR448](https://github.com/CrayLabs/SmartSim/pull/448))
-   Experiment logs are written to a file that can be read by the
    dashboard.
    ([SmartSim-PR452](https://github.com/CrayLabs/SmartSim/pull/452))
-   Updated SmartSim\'s machine learning backends to PyTorch 2.0.1,
    Tensorflow 2.13.1, ONNX 1.14.1, and ONNX Runtime 1.16.1. As a result
    of this change, there is now an available ONNX wheel for use with
    Python 3.10, and wheels for all of SmartSim\'s machine learning
    backends with Python 3.11.
    ([SmartSim-PR451](https://github.com/CrayLabs/SmartSim/pull/451))
    ([SmartSim-PR461](https://github.com/CrayLabs/SmartSim/pull/461))
-   The sphinx-tabs documentation extension uses a white background for
    the tabs component. A custom CSS for those components to inherit the
    overall theme color has been added.
    ([SmartSim-PR453](https://github.com/CrayLabs/SmartSim/pull/453))
-   Add concurrency groups to GitHub\'s CI/CD workflows, preventing
    multiple workflows from the same PR to be launched concurrently.
    ([SmartSim-PR439](https://github.com/CrayLabs/SmartSim/pull/439))
-   Torch changed their preferred indexing when trying to install their
    provided wheels. Updated the [pip install]{.title-ref} command
    within [smart build]{.title-ref} to ensure that the appropriate
    packages can be found.
    ([SmartSim-PR449](https://github.com/CrayLabs/SmartSim/pull/449))

### 0.6.0

Released on 18 December, 2023

Description

-   Conflicting directives in the SmartSim packaging instructions were
    fixed
-   [sacct]{.title-ref} and [sstat]{.title-ref} errors are now fatal for
    Slurm-based workflow executions
-   Added documentation section about ML features and TorchScript
-   Added TorchScript functions to Online Analysis tutorial
-   Added multi-DB example to documentation
-   Improved test stability on HPC systems
-   Added support for producing & consuming telemetry outputs
-   Split tests into groups for parallel execution in CI/CD pipeline
-   Change signature of [Experiment.summary()]{.title-ref}
-   Expose first_device parameter for scripts, functions, models
-   Added support for MINBATCHTIMEOUT in model execution
-   Remove support for RedisAI 1.2.5, use RedisAI 1.2.7 commit
-   Add support for multiple databases

Detailed Notes

-   Several conflicting directives between the [setup.py]{.title-ref}
    and the [setup.cfg]{.title-ref} were fixed to mitigate warnings
    issued when building the pip wheel.
    ([SmartSim-PR435](https://github.com/CrayLabs/SmartSim/pull/435))
-   When the Slurm functions [sacct]{.title-ref} and [sstat]{.title-ref}
    returned an error, it would be ignored and SmartSim\'s state could
    become inconsistent. To prevent this, errors raised by
    [sacct]{.title-ref} or [sstat]{.title-ref} now result in an
    exception.
    ([SmartSim-PR392](https://github.com/CrayLabs/SmartSim/pull/392))
-   A section named *ML Features* was added to documentation. It
    contains multiple examples of how ML models and functions can be
    added to and executed on the DB. TorchScript-based post-processing
    was added to the *Online Analysis* tutorial
    ([SmartSim-PR411](https://github.com/CrayLabs/SmartSim/pull/411))
-   An example of how to use multiple Orchestrators concurrently was
    added to the documentation
    ([SmartSim-PR409](https://github.com/CrayLabs/SmartSim/pull/409))
-   The test infrastructure was improved. Tests on HPC system are now
    stable, and issues such as non-stopped [Orchestrators]{.title-ref}
    or experiments created in the wrong paths have been fixed
    ([SmartSim-PR381](https://github.com/CrayLabs/SmartSim/pull/381))
-   A telemetry monitor was added to check updates and produce events
    for SmartDashboard
    ([SmartSim-PR426](https://github.com/CrayLabs/SmartSim/pull/426))
-   Split tests into [group_a]{.title-ref}, [group_b]{.title-ref},
    [slow_tests]{.title-ref} for parallel execution in CI/CD pipeline
    ([SmartSim-PR417](https://github.com/CrayLabs/SmartSim/pull/417),
    [SmartSim-PR424](https://github.com/CrayLabs/SmartSim/pull/424))
-   Change [format]{.title-ref} argument to [style]{.title-ref} in
    [Experiment.summary()]{.title-ref}, this is an API break
    ([SmartSim-PR391](https://github.com/CrayLabs/SmartSim/pull/391))
-   Added support for first_device parameter for scripts, functions, and
    models. This causes them to be loaded to the first num_devices
    beginning with first_device
    ([SmartSim-PR394](https://github.com/CrayLabs/SmartSim/pull/394))
-   Added support for MINBATCHTIMEOUT in model execution, which caps the
    delay waiting for a minimium number of model execution operations to
    accumulate before executing them as a batch
    ([SmartSim-PR387](https://github.com/CrayLabs/SmartSim/pull/387))
-   RedisAI 1.2.5 is not supported anymore. The only RedisAI version is
    now 1.2.7. Since the officially released RedisAI 1.2.7 has a bug
    which breaks the build process on Mac OSX, it was decided to use
    commit
    [634916c](https://github.com/RedisAI/RedisAI/commit/634916c722e718cc6ea3fad46e63f7d798f9adc2)
    from RedisAI\'s GitHub repository, where such bug has been fixed.
    This applies to all operating systems.
    ([SmartSim-PR383](https://github.com/CrayLabs/SmartSim/pull/383))
-   Add support for creation of multiple databases with unique
    identifiers.
    ([SmartSim-PR342](https://github.com/CrayLabs/SmartSim/pull/342))

### 0.5.1

Released on 14 September, 2023

Description

-   Add typehints throughout the SmartSim codebase
-   Provide support for Slurm heterogeneous jobs
-   Provide better support for [PalsMpiexecSettings]{.title-ref}
-   Allow for easier inspection of SmartSim entities
-   Log ignored error messages from [sacct]{.title-ref}
-   Fix colocated db preparation bug when using
    [JsrunSettings]{.title-ref}
-   Fix bug when user specify CPU and devices greater than 1
-   Fix bug when get_allocation called with reserved keywords
-   Enabled mypy in CI for better type safety
-   Mitigate additional suppressed pylint errors
-   Update linting support and apply to existing errors
-   Various improvements to the [smart]{.title-ref} CLI
-   Various documentation improvements
-   Various test suite improvements

Detailed Notes

-   Add methods to allow users to inspect files attached to models and
    ensembles.
    ([SmartSim-PR352](https://github.com/CrayLabs/SmartSim/pull/352))
-   Add a [smart info]{.title-ref} target to provide rudimentary
    information about the SmartSim installation.
    ([SmartSim-PR350](https://github.com/CrayLabs/SmartSim/pull/350))
-   Remove unnecessary generation producing unexpected directories in
    the test suite.
    ([SmartSim-PR349](https://github.com/CrayLabs/SmartSim/pull/349))
-   Add support for heterogeneous jobs to [SrunSettings]{.title-ref} by
    allowing users to set the [\--het-group]{.title-ref} parameter.
    ([SmartSim-PR346](https://github.com/CrayLabs/SmartSim/pull/346))
-   Provide clearer guidelines on how to contribute to SmartSim.
    ([SmartSim-PR344](https://github.com/CrayLabs/SmartSim/pull/344))
-   Integrate [PalsMpiexecSettings]{.title-ref} into the
    [Experiment]{.title-ref} factory methods when using the
    [\"pals\"]{.title-ref} launcher.
    ([SmartSim-PR343](https://github.com/CrayLabs/SmartSim/pull/343))
-   Create public properties where appropriate to mitigate
    [protected-access]{.title-ref} errors.
    ([SmartSim-PR341](https://github.com/CrayLabs/SmartSim/pull/341))
-   Fix a failure to execute [\_prep_colocated_db]{.title-ref} due to
    incorrect named attr check.
    ([SmartSim-PR339](https://github.com/CrayLabs/SmartSim/pull/339))
-   Enabled and mitigated mypy [disallow_any_generics]{.title-ref} and
    [warn_return_any]{.title-ref}.
    ([SmartSim-PR338](https://github.com/CrayLabs/SmartSim/pull/338))
-   Add a [smart validate]{.title-ref} target to provide a simple smoke
    test to assess a SmartSim build.
    ([SmartSim-PR336](https://github.com/CrayLabs/SmartSim/pull/336),
    [SmartSim-PR351](https://github.com/CrayLabs/SmartSim/pull/351))
-   Add typehints to [smartsim.\_core.launcher.step.\*]{.title-ref}.
    ([SmartSim-PR334](https://github.com/CrayLabs/SmartSim/pull/334))
-   Log errors reported from slurm WLM when attempts to retrieve status
    fail.
    ([SmartSim-PR331](https://github.com/CrayLabs/SmartSim/pull/331),
    [SmartSim-PR332](https://github.com/CrayLabs/SmartSim/pull/332))
-   Fix incorrectly formatted positional arguments in log format
    strings.
    ([SmartSim-PR330](https://github.com/CrayLabs/SmartSim/pull/330))
-   Ensure that launchers pass environment variables to unmanaged job
    steps.
    ([SmartSim-PR329](https://github.com/CrayLabs/SmartSim/pull/329))
-   Add additional tests surrounding the [RAI_PATH]{.title-ref}
    configuration environment variable.
    ([SmartSim-PR328](https://github.com/CrayLabs/SmartSim/pull/328))
-   Remove unnecessary execution of unescaped shell commands.
    ([SmartSim-PR327](https://github.com/CrayLabs/SmartSim/pull/327))
-   Add error if user calls get_allocation with reserved keywords in
    slurm get_allocation.
    ([SmartSim-PR325](https://github.com/CrayLabs/SmartSim/pull/325))
-   Add error when user requests CPU with devices greater than 1 within
    add_ml_model and add_script.
    ([SmartSim-PR324](https://github.com/CrayLabs/SmartSim/pull/324))
-   Update documentation surrounding ensemble key prefixing.
    ([SmartSim-PR322](https://github.com/CrayLabs/SmartSim/pull/322))
-   Fix formatting of the Frontier site installation.
    ([SmartSim-PR321](https://github.com/CrayLabs/SmartSim/pull/321))
-   Update pylint dependency, update .pylintrc, mitigate non-breaking
    issues, suppress api breaks.
    ([SmartSim-PR311](https://github.com/CrayLabs/SmartSim/pull/311))
-   Refactor the [smart]{.title-ref} CLI to use subparsers for better
    documentation and extension.
    ([SmartSim-PR308](https://github.com/CrayLabs/SmartSim/pull/308))

### 0.5.0

Released on 6 July, 2023

Description

A full list of changes and detailed notes can be found below:

-   Update SmartRedis dependency to v0.4.1
-   Fix tests for db models and scripts
-   Fix add_ml_model() and add_script() documentation, tests, and code
-   Remove [requirements.txt]{.title-ref} and other places where
    dependencies were defined
-   Replace [limit_app_cpus]{.title-ref} with
    [limit_db_cpus]{.title-ref} for co-located orchestrators
-   Remove wait time associated with Experiment launch summary
-   Update and rename Redis conf file
-   Migrate from redis-py-cluster to redis-py
-   Update full test suite to not require a TF wheel at test time
-   Update doc strings
-   Remove deprecated code
-   Relax the coloredlogs version
-   Update Fortran tutorials for SmartRedis
-   Add support for multiple network interface binding in Orchestrator
    and Colocated DBs
-   Add typehints and static analysis

Detailed notes

-   Updates SmartRedis to the most current release
    ([SmartSim-PR316](https://github.com/CrayLabs/SmartSim/pull/316))
-   Fixes and enhancements to documentation
    ([SmartSim-PR317](https://github.com/CrayLabs/SmartSim/pull/317),
    [SmartSim-PR314](https://github.com/CrayLabs/SmartSim/pull/314),
    [SmartSim-PR287](https://github.com/CrayLabs/SmartSim/pull/287))
-   Various fixes and enhancements to the test suite
    ([SmartSim-PR315](https://github.com/CrayLabs/SmartSim/pull/314),
    [SmartSim-PR312](https://github.com/CrayLabs/SmartSim/pull/312),
    [SmartSim-PR310](https://github.com/CrayLabs/SmartSim/pull/310),
    [SmartSim-PR302](https://github.com/CrayLabs/SmartSim/pull/302),
    [SmartSim-PR283](https://github.com/CrayLabs/SmartSim/pull/283))
-   Fix a defect in the tests related to database models and scripts
    that was causing key collisions when testing on workload managers
    ([SmartSim-PR313](https://github.com/CrayLabs/SmartSim/pull/313))
-   Remove [requirements.txt]{.title-ref} and other places where
    dependencies were defined.
    ([SmartSim-PR307](https://github.com/CrayLabs/SmartSim/pull/307))
-   Fix defect where dictionaries used to create run settings can be
    changed unexpectedly due to copy-by-ref
    ([SmartSim-PR305](https://github.com/CrayLabs/SmartSim/pull/305))
-   The underlying code for Model.add_ml_model() and Model.add_script()
    was fixed to correctly handle multi-GPU configurations. Tests were
    updated to run on non-local launchers. Documentation was updated and
    fixed. Also, the default testing interface has been changed to lo
    instead of ipogif.
    ([SmartSim-PR304](https://github.com/CrayLabs/SmartSim/pull/304))
-   Typehints have been added. A makefile target [make
    check-mypy]{.title-ref} executes static analysis with mypy.
    ([SmartSim-PR295](https://github.com/CrayLabs/SmartSim/pull/295),
    [SmartSim-PR301](https://github.com/CrayLabs/SmartSim/pull/301),
    [SmartSim-PR303](https://github.com/CrayLabs/SmartSim/pull/303))
-   Replace [limit_app_cpus]{.title-ref} with
    [limit_db_cpus]{.title-ref} for co-located orchestrators. This
    resolves some incorrect behavior/assumptions about how the
    application would be pinned. Instead, users should directly specify
    the binding options in their application using the options
    appropriate for their launcher
    ([SmartSim-PR306](https://github.com/CrayLabs/SmartSim/pull/306))
-   Simplify code in [random_permutations]{.title-ref} parameter
    generation strategy
    ([SmartSim-PR300](https://github.com/CrayLabs/SmartSim/pull/300))
-   Remove wait time associated with Experiment launch summary
    ([SmartSim-PR298](https://github.com/CrayLabs/SmartSim/pull/298))
-   Update Redis conf file to conform with Redis v7.0.5 conf file
    ([SmartSim-PR293](https://github.com/CrayLabs/SmartSim/pull/293))
-   Migrate from redis-py-cluster to redis-py for cluster status checks
    ([SmartSim-PR292](https://github.com/CrayLabs/SmartSim/pull/292))
-   Update full test suite to no longer require a tensorflow wheel to be
    available at test time.
    ([SmartSim-PR291](https://github.com/CrayLabs/SmartSim/pull/291))
-   Correct spelling of colocated in doc strings
    ([SmartSim-PR290](https://github.com/CrayLabs/SmartSim/pull/290))
-   Deprecated launcher-specific orchestrators, constants, and ML
    utilities were removed.
    ([SmartSim-PR289](https://github.com/CrayLabs/SmartSim/pull/289))
-   Relax the coloredlogs version to be greater than 10.0
    ([SmartSim-PR288](https://github.com/CrayLabs/SmartSim/pull/288))
-   Update the Github Actions runner image from
    [macos-10.15]{.title-ref}[ to \`macos-12]{.title-ref}\`. The former
    began deprecation in May 2022 and was finally removed in May 2023.
    ([SmartSim-PR285](https://github.com/CrayLabs/SmartSim/pull/285))
-   The Fortran tutorials had not been fully updated to show how to
    handle return/error codes. These have now all been updated.
    ([SmartSim-PR284](https://github.com/CrayLabs/SmartSim/pull/284))
-   Orchestrator and Colocated DB now accept a list of interfaces to
    bind to. The argument name is still [interface]{.title-ref} for
    backward compatibility reasons.
    ([SmartSim-PR281](https://github.com/CrayLabs/SmartSim/pull/281))
-   Typehints have been added to public APIs. A makefile target to
    execute static analysis with mypy is available [make
    check-mypy]{.title-ref}.
    ([SmartSim-PR295](https://github.com/CrayLabs/SmartSim/pull/295))

### 0.4.2

Released on April 12, 2023

Description

This release of SmartSim had a focus on polishing and extending exiting
features already provided by SmartSim. Most notably, this release
provides support to allow users to colocate their models with an
orchestrator using Unix domain sockets and support for launching models
as batch jobs.

Additionally, SmartSim has updated its tool chains to provide a better
user experience. Notably, SmarSim can now be used with Python 3.10,
Redis 7.0.5, and RedisAI 1.2.7. Furthermore, SmartSim now utilizes
SmartRedis\'s aggregation lists to streamline the use and extension of
ML data loaders, making working with popular machine learning frameworks
in SmartSim a breeze.

A full list of changes and detailed notes can be found below:

-   Add support for colocating an orchestrator over UDS
-   Add support for Python 3.10, deprecate support for Python 3.7 and
    RedisAI 1.2.3
-   Drop support for Ray
-   Update ML data loaders to make use of SmartRedis\'s aggregation
    lists
-   Allow for models to be launched independently as batch jobs
-   Update to current version of Redis to 7.0.5
-   Add support for RedisAI 1.2.7, pyTorch 1.11.0, Tensorflow 2.8.0,
    ONNXRuntime 1.11.1
-   Fix bug in colocated database entrypoint when loading PyTorch models
-   Fix test suite behavior with environment variables

Detailed Notes

-   Running some tests could result in some SmartSim-specific
    environment variables to be set. Such environment variables are now
    reset after each test execution. Also, a warning for environment
    variable usage in Slurm was added, to make the user aware in case an
    environment variable will not be assigned the desired value with
    [\--export]{.title-ref}.
    ([SmartSim-PR270](https://github.com/CrayLabs/SmartSim/pull/270))
-   The PyTorch and TensorFlow data loaders were update to make use of
    aggregation lists. This breaks their API, but makes them easier to
    use.
    ([SmartSim-PR264](https://github.com/CrayLabs/SmartSim/pull/264))
-   The support for Ray was dropped, as its most recent versions caused
    problems when deployed through SmartSim. We plan to release a
    separate add-on library to accomplish the same results. If you are
    interested in getting the Ray launch functionality back in your
    workflow, please get in touch with us!
    ([SmartSim-PR263](https://github.com/CrayLabs/SmartSim/pull/263))
-   Update from Redis version 6.0.8 to 7.0.5.
    ([SmartSim-PR258](https://github.com/CrayLabs/SmartSim/pull/258))
-   Adds support for Python 3.10 without the ONNX machine learning
    backend. Deprecates support for Python 3.7 as it will stop receiving
    security updates. Deprecates support for RedisAI 1.2.3. Update the
    build process to be able to correctly fetch supported dependencies.
    If a user attempts to build an unsupported dependency, an error
    message is shown highlighting the discrepancy.
    ([SmartSim-PR256](https://github.com/CrayLabs/SmartSim/pull/256))
-   Models were given a [batch_settings]{.title-ref} attribute. When
    launching a model through [Experiment.start]{.title-ref} the
    [Experiment]{.title-ref} will first check for a non-nullish value at
    that attribute. If the check is satisfied, the
    [Experiment]{.title-ref} will attempt to wrap the underlying run
    command in a batch job using the object referenced at
    [Model.batch_settings]{.title-ref} as the batch settings for the
    job. If the check is not satisfied, the [Model]{.title-ref} is
    launched in the traditional manner as a job step.
    ([SmartSim-PR245](https://github.com/CrayLabs/SmartSim/pull/245))
-   Fix bug in colocated database entrypoint stemming from uninitialized
    variables. This bug affects PyTorch models being loaded into the
    database.
    ([SmartSim-PR237](https://github.com/CrayLabs/SmartSim/pull/237))
-   The release of RedisAI 1.2.7 allows us to update support for recent
    versions of PyTorch, Tensorflow, and ONNX
    ([SmartSim-PR234](https://github.com/CrayLabs/SmartSim/pull/234))
-   Make installation of correct Torch backend more reliable according
    to instruction from PyTorch
-   In addition to TCP, add UDS support for colocating an orchestrator
    with models. Methods [Model.colocate_db_tcp]{.title-ref} and
    [Model.colocate_db_uds]{.title-ref} were added to expose this
    functionality. The [Model.colocate_db]{.title-ref} method remains
    and uses TCP for backward compatibility
    ([SmartSim-PR246](https://github.com/CrayLabs/SmartSim/pull/246))

### 0.4.1

Released on June 24, 2022

Description: This release of SmartSim introduces a new experimental
feature to help make SmartSim workflows more portable: the ability to
run simulations models in a container via Singularity. This feature has
been tested on a small number of platforms and we encourage users to
provide feedback on its use.

We have also made improvements in a variety of areas: new utilities to
load scripts and machine learning models into the database directly from
SmartSim driver scripts and install-time choice to use either
[KeyDB]{.title-ref} or [Redis]{.title-ref} for the Orchestrator. The
[RunSettings]{.title-ref} API is now more consistent across subclasses.
Another key focus of this release was to aid new SmartSim users by
including more extensive tutorials and improving the documentation. The
docker image containing the SmartSim tutorials now also includes a
tutorial on online training.

Launcher improvements

-   New methods for specifying [RunSettings]{.title-ref} parameters
    ([SmartSim-PR166](https://github.com/CrayLabs/SmartSim/pull/166))
    ([SmartSim-PR170](https://github.com/CrayLabs/SmartSim/pull/170))
-   Better support for [mpirun]{.title-ref}, [mpiexec]{.title-ref},
    and [orterun]{.title-ref} as launchers
    ([SmartSim-PR186](https://github.com/CrayLabs/SmartSim/pull/186))
-   Experimental: add support for running models via Singularity
    ([SmartSim-PR204](https://github.com/CrayLabs/SmartSim/pull/204))

Documentation and tutorials

-   Tutorial updates
    ([SmartSim-PR155](https://github.com/CrayLabs/SmartSim/pull/155))
    ([SmartSim-PR203](https://github.com/CrayLabs/SmartSim/pull/203))
    ([SmartSim-PR208](https://github.com/CrayLabs/SmartSim/pull/208))
-   Add SmartSim Zoo info to documentation
    ([SmartSim-PR175](https://github.com/CrayLabs/SmartSim/pull/175))
-   New tutorial for demonstrating online training
    ([SmartSim-PR176](https://github.com/CrayLabs/SmartSim/pull/176))
    ([SmartSim-PR188](https://github.com/CrayLabs/SmartSim/pull/188))

General improvements and bug fixes

-   Set models and scripts at the driver level
    ([SmartSim-PR185](https://github.com/CrayLabs/SmartSim/pull/185))
-   Optionally use KeyDB for the orchestrator
    ([SmartSim-PR180](https://github.com/CrayLabs/SmartSim/pull/180))
-   Ability to specify system-level libraries
    ([SmartSim-PR154](https://github.com/CrayLabs/SmartSim/pull/154))
    ([SmartSim-PR182](https://github.com/CrayLabs/SmartSim/pull/182))
-   Fix the handling of LSF gpus_per_shard
    ([SmartSim-PR164](https://github.com/CrayLabs/SmartSim/pull/164))
-   Fix error when re-running [smart build]{.title-ref}
    ([SmartSim-PR165](https://github.com/CrayLabs/SmartSim/pull/165))
-   Fix generator hanging when tagged configuration variables are
    missing
    ([SmartSim-PR177](https://github.com/CrayLabs/SmartSim/pull/177))

Dependency updates

-   CMake version from 3.10 to 3.13
    ([SmartSim-PR152](https://github.com/CrayLabs/SmartSim/pull/152))
-   Update click to 8.0.2
    ([SmartSim-PR200](https://github.com/CrayLabs/SmartSim/pull/200))

### 0.4.0

Released on Feb 11, 2022

Description: In this release SmartSim continues to promote ease of use.
To this end SmartSim has introduced new portability features that allow
users to abstract away their targeted hardware, while providing even
more compatibility with existing libraries.

A new feature, Co-located orchestrator deployments has been added which
provides scalable online inference capabilities that overcome previous
performance limitations in seperated orchestrator/application
deployments. For more information on advantages of co-located
deployments, see the Orchestrator section of the SmartSim documentation.

The SmartSim build was significantly improved to increase customization
of build toolchain and the `smart` command line inferface was expanded.

Additional tweaks and upgrades have also been made to ensure an optimal
experience. Here is a comprehensive list of changes made in SmartSim
0.4.0.

Orchestrator Enhancements:

-   Add Orchestrator Co-location
    ([SmartSim-PR139](https://github.com/CrayLabs/SmartSim/pull/139))
-   Add Orchestrator configuration file edit methods
    ([SmartSim-PR109](https://github.com/CrayLabs/SmartSim/pull/109))

Emphasize Driver Script Portability:

-   Add ability to create run settings through an experiment
    ([SmartSim-PR110](https://github.com/CrayLabs/SmartSim/pull/110))
-   Add ability to create batch settings through an experiment
    ([SmartSim-PR112](https://github.com/CrayLabs/SmartSim/pull/112))
-   Add automatic launcher detection to experiment portability
    functions
    ([SmartSim-PR120](https://github.com/CrayLabs/SmartSim/pull/120))

Expand Machine Learning Library Support:

-   Data loaders for online training in Keras/TF and Pytorch
    ([SmartSim-PR115](https://github.com/CrayLabs/SmartSim/pull/115))
    ([SmartSim-PR140](https://github.com/CrayLabs/SmartSim/pull/140))
-   ML backend versions updated with expanded support for multiple
    versions
    ([SmartSim-PR122](https://github.com/CrayLabs/SmartSim/pull/122))
-   Launch Ray internally using `RunSettings`
    ([SmartSim-PR118](https://github.com/CrayLabs/SmartSim/pull/118))
-   Add Ray cluster setup and deployment to SmartSim
    ([SmartSim-PR50](https://github.com/CrayLabs/SmartSim/pull/50))

Expand Launcher Setting Options:

-   Add ability to use base `RunSettings` on a Slurm, or PBS launchers
    ([SmartSim-PR90](https://github.com/CrayLabs/SmartSim/pull/90))
-   Add ability to use base `RunSettings` on LFS launcher
    ([SmartSim-PR108](https://github.com/CrayLabs/SmartSim/pull/108))

Deprecations and Breaking Changes

-   Orchestrator classes combined into single implementation for
    portability
    ([SmartSim-PR139](https://github.com/CrayLabs/SmartSim/pull/139))
-   `smartsim.constants` changed to `smartsim.status`
    ([SmartSim-PR122](https://github.com/CrayLabs/SmartSim/pull/122))
-   `smartsim.tf` migrated to `smartsim.ml.tf`
    ([SmartSim-PR115](https://github.com/CrayLabs/SmartSim/pull/115))
    ([SmartSim-PR140](https://github.com/CrayLabs/SmartSim/pull/140))
-   TOML configuration option removed in favor of environment variable
    approach
    ([SmartSim-PR122](https://github.com/CrayLabs/SmartSim/pull/122))

General Improvements and Bug Fixes:

-   Improve and extend parameter handling
    ([SmartSim-PR107](https://github.com/CrayLabs/SmartSim/pull/107))
    ([SmartSim-PR119](https://github.com/CrayLabs/SmartSim/pull/119))
-   Abstract away non-user facing implementation details
    ([SmartSim-PR122](https://github.com/CrayLabs/SmartSim/pull/122))
-   Add various dimensions to the CI build matrix for SmartSim testing
    ([SmartSim-PR130](https://github.com/CrayLabs/SmartSim/pull/130))
-   Add missing functions to LSFSettings API
    ([SmartSim-PR113](https://github.com/CrayLabs/SmartSim/pull/113))
-   Add RedisAI checker for installed backends
    ([SmartSim-PR137](https://github.com/CrayLabs/SmartSim/pull/137))
-   Remove heavy and unnecessary dependencies
    ([SmartSim-PR116](https://github.com/CrayLabs/SmartSim/pull/116))
    ([SmartSim-PR132](https://github.com/CrayLabs/SmartSim/pull/132))
-   Fix LSFLauncher and LSFOrchestrator
    ([SmartSim-PR86](https://github.com/CrayLabs/SmartSim/pull/86))
-   Fix over greedy Workload Manager Parsers
    ([SmartSim-PR95](https://github.com/CrayLabs/SmartSim/pull/95))
-   Fix Slurm handling of comma-separated env vars
    ([SmartSim-PR104](https://github.com/CrayLabs/SmartSim/pull/104))
-   Fix internal method calls
    ([SmartSim-PR138](https://github.com/CrayLabs/SmartSim/pull/138))

Documentation Updates:

-   Updates to documentation build process
    ([SmartSim-PR133](https://github.com/CrayLabs/SmartSim/pull/133))
    ([SmartSim-PR143](https://github.com/CrayLabs/SmartSim/pull/143))
-   Updates to documentation content
    ([SmartSim-PR96](https://github.com/CrayLabs/SmartSim/pull/96))
    ([SmartSim-PR129](https://github.com/CrayLabs/SmartSim/pull/129))
    ([SmartSim-PR136](https://github.com/CrayLabs/SmartSim/pull/136))
    ([SmartSim-PR141](https://github.com/CrayLabs/SmartSim/pull/141))
-   Update SmartSim Examples
    ([SmartSim-PR68](https://github.com/CrayLabs/SmartSim/pull/68))
    ([SmartSim-PR100](https://github.com/CrayLabs/SmartSim/pull/100))

### 0.3.2

Released on August 10, 2021

Description:

-   Upgraded RedisAI backend to 1.2.3
    ([SmartSim-PR69](https://github.com/CrayLabs/SmartSim/pull/69))
-   PyTorch 1.7.1, TF 2.4.2, and ONNX 1.6-7
    ([SmartSim-PR69](https://github.com/CrayLabs/SmartSim/pull/69))
-   LSF launcher for IBM machines
    ([SmartSim-PR62](https://github.com/CrayLabs/SmartSim/pull/62))
-   Improved code coverage by adding more unit tests
    ([SmartSim-PR53](https://github.com/CrayLabs/SmartSim/pull/53))
-   Orchestrator methods to get address and check status
    ([SmartSim-PR60](https://github.com/CrayLabs/SmartSim/pull/60))
-   Added Manifest object that tracks deployables in Experiments
    ([SmartSim-PR61](https://github.com/CrayLabs/SmartSim/pull/61))
-   Bug fixes
    ([SmartSim-PR52](https://github.com/CrayLabs/SmartSim/pull/52))
    ([SmartSim-PR58](https://github.com/CrayLabs/SmartSim/pull/58))
    ([SmartSim-PR67](https://github.com/CrayLabs/SmartSim/pull/67))
    ([SmartSim-PR73](https://github.com/CrayLabs/SmartSim/pull/73))
-   Updated documentation and examples
    ([SmartSim-PR51](https://github.com/CrayLabs/SmartSim/pull/51))
    ([SmartSim-PR57](https://github.com/CrayLabs/SmartSim/pull/57))
    ([SmartSim-PR71](https://github.com/CrayLabs/SmartSim/pull/71))
-   Improved IP address aquisition
    ([SmartSim-PR72](https://github.com/CrayLabs/SmartSim/pull/72))
-   Binding database to network interfaces

### 0.3.1

Released on May 5, 2021

Description: This release was dedicated to making the install process
easier. SmartSim can be installed from PyPI now and the `smart` cli tool
makes installing the machine learning runtimes much easier.

-   Pip install
    ([SmartSim-PR42](https://github.com/CrayLabs/SmartSim/pull/42))
-   `smart` cli tool for ML backends
    ([SmartSim-PR42](https://github.com/CrayLabs/SmartSim/pull/42))
-   Build Documentation for updated install
    ([SmartSim-PR43](https://github.com/CrayLabs/SmartSim/pull/43))
-   Migrate from Jenkins to Github Actions CI
    ([SmartSim-PR42](https://github.com/CrayLabs/SmartSim/pull/42))
-   Bug fix for setup.cfg
    ([SmartSim-PR35](https://github.com/CrayLabs/SmartSim/pull/35))

### 0.3.0

Released on April 1, 2021

Description:

-   initial 0.3.0 (first public) release of SmartSim

------------------------------------------------------------------------

(smartredis-changelog)=
## SmartRedis

```{include} ../smartredis/doc/changelog.md
:start-line: 2
```

------------------------------------------------------------------------

(smartdashboard-changelog)=
## SmartDashboard

```{include} ../smartdashboard/doc/changelog.md
:start-line: 2
```<|MERGE_RESOLUTION|>--- conflicted
+++ resolved
@@ -13,12 +13,9 @@
 
 Description
 
-<<<<<<< HEAD
 - Add EnvironmentConfigLoader for ML Worker Manager
-=======
 - Add Model schema with model metadata included
 - Removed device from schemas, MessageHandler and tests
->>>>>>> 8a2f1733
 - Add ML worker manager, sample worker, and feature store
 - Add schemas and MessageHandler class for de/serialization of
   inference requests and response messages
