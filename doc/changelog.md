# Changelog

Listed here are the changes between each release of SmartSim,
SmartRedis and SmartDashboard.

Jump to:
- {ref}`SmartRedis changelog<smartredis-changelog>`
- {ref}`SmartDashboard changelog<smartdashboard-changelog>`

## SmartSim

### MLI branch

Description

<<<<<<< HEAD
- Update docstrings 
=======
- Implement asynchronous notifications for shared data
>>>>>>> a3795e7a
- Filenames conform to snake case
- Update SmartSim environment variables using new naming convention
- Refactor `exception_handler`
- Add RequestDispatcher and the possibility of batching inference requests
- Enable hostname selection for dragon tasks
- Remove pydantic dependency from MLI code
- Update MLI environment variables using new naming convention
- Reduce a copy by using torch.from_numpy instead of torch.tensor
- Enable dynamic feature store selection
- Fix dragon package installation bug
- Adjust schemas for better performance
- Add TorchWorker first implementation and mock inference app example
- Add error handling in Worker Manager pipeline
- Add EnvironmentConfigLoader for ML Worker Manager
- Add Model schema with model metadata included
- Removed device from schemas, MessageHandler and tests
- Add ML worker manager, sample worker, and feature store
- Add schemas and MessageHandler class for de/serialization of
  inference requests and response messages


### Development branch

To be released at some future point in time

Description

- Update codecov to 4.5.0
- Remove build of Redis from setup.py
- Mitigate dependency installation issues
- Fix internal host name representation for Dragon backend
- Make dependencies more discoverable in setup.py
- Add hardware pinning capability when using dragon
- Pin NumPy version to 1.x
- New launcher support for SGE (and similar derivatives)
- Fix test outputs being created in incorrect directory
- Improve support for building SmartSim without ML backends
- Update packaging dependency
- Remove broken oss.redis.com URI blocking documentation generation

Detailed Notes

- Update codecov to 4.5.0 to mitigate GitHub action failure
  ([SmartSim-PR657](https://github.com/CrayLabs/SmartSim/pull/657))
- The builder module was included in setup.py to allow us to ship the
  main Redis binaries (not RedisAI) with installs from PyPI. To
  allow easier maintenance of this file and enable future complexity
  this has been removed. The Redis binaries will thus be built
  by users during the `smart build` step
- Installation of mypy or dragon in separate build actions caused
  some dependencies (typing_extensions, numpy) to be upgraded and
  caused runtime failures. The build actions were tweaked to include
  all optional dependencies to be considered by pip during resolution.
  Additionally, the numpy version was capped on dragon installations.
  ([SmartSim-PR653](https://github.com/CrayLabs/SmartSim/pull/653))
- setup.py used to define dependencies in a way that was not amenable
  to code scanning tools. Direct dependencies now appear directly
  in the setup call and the definition of the SmartRedis version
  has been removed
  ([SmartSim-PR635](https://github.com/CrayLabs/SmartSim/pull/635))
- The separate definition of dependencies for the docs in
  requirements-doc.txt is now defined as an extra.
  ([SmartSim-PR635](https://github.com/CrayLabs/SmartSim/pull/635))
- The new major version release of Numpy is incompatible with modules
  compiled against Numpy 1.x. For both SmartSim and SmartRedis we
  request a 1.x version of numpy. This is needed in SmartSim because
  some of the downstream dependencies request NumPy
  ([SmartSim-PR623](https://github.com/CrayLabs/SmartSim/pull/623))
- SGE is now a supported launcher for SmartSim. Users can now define
  BatchSettings which will be monitored by the TaskManager. Additionally,
  if the MPI implementation was built with SGE support, Orchestrators can
  use `mpirun` without needing to specify the hosts
  ([SmartSim-PR610](https://github.com/CrayLabs/SmartSim/pull/610))
- Ensure outputs from tests are written to temporary `tests/test_output` directory
- Fix an error that would prevent ``smart build`` from moving a successfully
  compiled RedisAI shared object to the install location expected by SmartSim
  if no ML backend installations were found. Previously, this would effectively
  require users to build and install an ML backend to use the SmartSim
  orchestrator even if it was not necessary for their workflow. Users can
  install SmartSim without ML backends by running
  ``smart build --no_tf --no_pt`` and the RedisAI shared object will now be
  placed in the expected location.
  ([SmartSim-PR601](https://github.com/CrayLabs/SmartSim/pull/601))
- Fix packaging failures due to deprecated `pkg_resources`. ([SmartSim-PR598](https://github.com/CrayLabs/SmartSim/pull/598))

### 0.7.0

Released on 14 May, 2024

Description

-   Update tutorials and tutorial containers
-   Improve Dragon server shutdown
-   Add dragon runtime installer
-   Add launcher based on Dragon
-   Reuse Orchestrators within the testing suite to improve performance.
-   Fix building of documentation
-   Preview entities on experiment before start
-   Update authentication in release workflow
-   Auto-generate type-hints into documentation
-   Auto-post release PR to develop
-   Bump manifest.json to version 0.0.4
-   Fix symlinking batch ensemble and model bug
-   Fix noisy failing WLM test
-   Remove defensive regexp in .gitignore
-   Upgrade ubuntu to 22.04
-   Remove helper function `init_default`
-   Fix telemetry monitor logging errors for task history
-   Change default path for entities
-   Drop Python 3.8 support
-   Update watchdog dependency
-   Historical output files stored under .smartsim directory
-   Fixes unfalsifiable test that tests SmartSim's custom SIGINT signal
    handler
-   Add option to build Torch backend without the Intel Math Kernel
    Library
-   Fix ReadTheDocs build issue
-   Disallow uninitialized variable use
-   Promote device options to an Enum
-   Update telemetry monitor, add telemetry collectors
-   Add method to specify node features for a Slurm job
-   Colo Orchestrator setup now blocks application start until setup
    finished
-   Refactor areas of the code where mypy potential errors
-   Minor enhancements to test suite
-   ExecArgs handling correction
-   ReadTheDocs config file added and enabled on PRs
-   Enforce changelog updates
-   Fix Jupyter notebook math expressions
-   Remove deprecated SmartSim modules
-   SmartSim Documentation refactor
-   Promote SmartSim statuses to a dedicated type
-   Update the version of Redis from [7.0.4]{.title-ref} to
    [7.2.4]{.title-ref}
-   Increase disk space in doc builder container
-   Update Experiment API typing
-   Prevent duplicate entity names
-   Fix publishing of development docs

Detailed Notes

-   The tutorials are up-to date with SmartSim and SmartRedis APIs. Additionally,
    the tutorial containers' Docker files are updated. ([SmartSim-PR589](https://github.com/CrayLabs/SmartSim/pull/589))
-   The Dragon server will now terminate any process which is still running
    when a request of an immediate shutdown is sent. ([SmartSim-PR582](https://github.com/CrayLabs/SmartSim/pull/582))
-   Add `--dragon` option to `smart build`. Install appropriate Dragon
    runtime from Dragon GitHub release assets.
    ([SmartSim-PR580](https://github.com/CrayLabs/SmartSim/pull/580))
-   Add new launcher, based on [Dragon](https://dragonhpc.github.io/dragon/doc/_build/html/index.html).
    The new launcher is compatible with the Slurm and PBS schedulers and can
    be selected by specifying ``launcher="dragon"`` when creating an `Experiment`,
    or by using ``DragonRunSettings`` to launch a job. The Dragon launcher
    is at an early stage of development: early adopters are referred to the
    dedicated documentation section to learn more about it. ([SmartSim-PR580](https://github.com/CrayLabs/SmartSim/pull/580))
-   Tests may now request a given configuration and will reconnect to
    the existing orchestrator instead of building up and tearing down
    a new one each test.
    ([SmartSim-PR567](https://github.com/CrayLabs/SmartSim/pull/567))
-   Manually ensure that typing_extensions==4.6.1 in Dockerfile used to build
    docs. This fixes the deploy_dev_docs Github action ([SmartSim-PR564](https://github.com/CrayLabs/SmartSim/pull/564))
-   Added preview functionality to Experiment, including preview of all entities, active infrastructure and
    client configuration. ([SmartSim-PR525](https://github.com/CrayLabs/SmartSim/pull/525))
-   Replace the developer created token with the GH_TOKEN environment variable.
    ([SmartSim-PR570](https://github.com/CrayLabs/SmartSim/pull/570))
-   Add extension to auto-generate function type-hints into documentation.
    ([SmartSim-PR561](https://github.com/CrayLabs/SmartSim/pull/561))
-   Add to github release workflow to auto generate a pull request from
    master into develop for release.
    ([SmartSim-PR566](https://github.com/CrayLabs/SmartSim/pull/566))
-   The manifest.json version needs to match the SmartDashboard version,
    which is 0.0.4 in the upcoming release.
    ([SmartSim-PR563](https://github.com/CrayLabs/SmartSim/pull/563))
-   Properly symlinks batch ensembles and batch models.
    ([SmartSim-PR547](https://github.com/CrayLabs/SmartSim/pull/547))
-   Remove defensive regexp in .gitignore and ensure tests write to
    test_output.
    ([SmartSim-PR560](https://github.com/CrayLabs/SmartSim/pull/560))
-   After dropping support for Python 3.8, ubuntu needs to be upgraded.
    ([SmartSim-PR558](https://github.com/CrayLabs/SmartSim/pull/558))
-   Remove helper function `init_default` and replace with traditional
    type narrowing.
    ([SmartSim-PR545](https://github.com/CrayLabs/SmartSim/pull/545))
-   Ensure the telemetry monitor does not track a task_id for a managed
    task.
    ([SmartSim-PR557](https://github.com/CrayLabs/SmartSim/pull/557))
-   The default path for an entity is now the path to the experiment /
    the entity name. create_database and create_ensemble now have path
    arguments. All path arguments are compatible with relative paths.
    Relative paths are relative to the CWD.
    ([SmartSim-PR533](https://github.com/CrayLabs/SmartSim/pull/533))
-   Python 3.8 is reaching its end-of-life in October, 2024, so it will
    no longer continue to be supported.
    ([SmartSim-PR544](https://github.com/CrayLabs/SmartSim/pull/544))
-   Update watchdog dependency from 3.x to 4.x, fix new type issues
    ([SmartSim-PR540](https://github.com/CrayLabs/SmartSim/pull/540))
-   The dashboard needs to display historical logs, so log files are
    written out under the .smartsim directory and files under the
    experiment directory are symlinked to them.
    ([SmartSim-PR532](https://github.com/CrayLabs/SmartSim/pull/532))
-   Add an option to smart build
    \"\--torch_with_mkl\"/\"\--no_torch_with_mkl\" to prevent Torch from
    trying to link in the Intel Math Kernel Library. This is needed
    because on machines that have the Intel compilers installed, the
    Torch will unconditionally try to link in this library, however
    fails because the linking flags are incorrect.
    ([SmartSim-PR538](https://github.com/CrayLabs/SmartSim/pull/538))
-   Change typing\_extensions and pydantic versions in readthedocs
    environment to enable docs build.
    ([SmartSim-PR537](https://github.com/CrayLabs/SmartSim/pull/537))
-   Promote devices to a dedicated Enum type throughout the SmartSim
    code base.
    ([SmartSim-PR527](https://github.com/CrayLabs/SmartSim/pull/527))
-   Update the telemetry monitor to enable retrieval of metrics on a
    scheduled interval. Switch basic experiment tracking telemetry to
    default to on. Add database metric collectors. Improve telemetry
    monitor logging. Create telemetry subpackage at
    [smartsim.\_core.utils.telemetry]{.title-ref}. Refactor telemetry
    monitor entrypoint.
    ([SmartSim-PR460](https://github.com/CrayLabs/SmartSim/pull/460))
-   Users can now specify node features for a Slurm job through
    `SrunSettings.set_node_feature`. The method accepts a string or list
    of strings.
    ([SmartSim-PR529](https://github.com/CrayLabs/SmartSim/pull/529))
-   The request to the colocated entrypoints file within the shell
    script is now a blocking process. Once the Orchestrator is setup, it
    returns which moves the process to the background and allows the
    application to start. This prevents the application from requesting
    a ML model or script that has not been uploaded to the Orchestrator
    yet.
    ([SmartSim-PR522](https://github.com/CrayLabs/SmartSim/pull/522))
-   Add checks and tests to ensure SmartSim users cannot initialize run
    settings with a list of lists as the exe_args argument.
    ([SmartSim-PR517](https://github.com/CrayLabs/SmartSim/pull/517))
-   Add readthedocs configuration file and enable readthedocs builds on
    pull requests. Additionally added robots.txt file generation when
    readthedocs environment detected.
    ([SmartSim-PR512](https://github.com/CrayLabs/SmartSim/pull/512))
-   Add Github Actions workflow that checks if changelog is edited on
    pull requests into develop.
    ([SmartSim-PR518](https://github.com/CrayLabs/SmartSim/pull/518))
-   Add path to MathJax.js file so that Sphinx will use to render math
    expressions.
    ([SmartSim-PR516](https://github.com/CrayLabs/SmartSim/pull/516))
-   Removed deprecated SmartSim modules: slurm and mpirunSettings.
    ([SmartSim-PR514](https://github.com/CrayLabs/SmartSim/pull/514))
-   Implemented new structure of SmartSim documentation. Added examples
    images and further detail of SmartSim components.
    ([SmartSim-PR463](https://github.com/CrayLabs/SmartSim/pull/463))
-   Promote SmartSim statuses to a dedicated type named SmartSimStatus.
    ([SmartSim-PR509](https://github.com/CrayLabs/SmartSim/pull/509))
-   Update Redis version to [7.2.4]{.title-ref}. This change fixes an
    issue in the Redis build scripts causing failures on Apple Silicon
    hosts.
    ([SmartSim-PR507](https://github.com/CrayLabs/SmartSim/pull/507))
-   The container which builds the documentation for every merge to
    develop was failing due to a lack of space within the container.
    This was fixed by including an additional Github action that removes
    some unneeded software and files that come from the default Github
    Ubuntu container.
    ([SmartSim-PR504](https://github.com/CrayLabs/SmartSim/pull/504))
-   Update the generic [t.Any]{.title-ref} typehints in Experiment API.
    ([SmartSim-PR501](https://github.com/CrayLabs/SmartSim/pull/501))
-   The CI will fail static analysis if common erroneous truthy checks
    are detected.
    ([SmartSim-PR524](https://github.com/CrayLabs/SmartSim/pull/524))
-   Prevent the launch of duplicate named entities. Allow completed
    entities to run.
    ([SmartSim-PR480](https://github.com/CrayLabs/SmartSim/pull/480))
-   The CI will fail static analysis if a local variable used while
    potentially undefined.
    ([SmartSim-PR521](https://github.com/CrayLabs/SmartSim/pull/521))
-   Remove previously deprecated behavior present in test suite on
    machines with Slurm and Open MPI.
    ([SmartSim-PR520](https://github.com/CrayLabs/SmartSim/pull/520))
-   Experiments in the WLM tests are given explicit paths to prevent
    unexpected directory creation. Ensure database are not left open on
    test suite failures. Update path to pickle file in
    `tests/full_wlm/test_generic_orc_launch_batch.py::test_launch_cluster_orc_reconnect`
    to conform with changes made in
    ([SmartSim-PR533](https://github.com/CrayLabs/SmartSim/pull/533)).
    ([SmartSim-PR559](https://github.com/CrayLabs/SmartSim/pull/559))
-   When calling `Experiment.start` SmartSim would register a signal
    handler that would capture an interrupt signal (\^C) to kill any
    jobs launched through its `JobManager`. This would replace the
    default (or user defined) signal handler. SmartSim will now attempt
    to kill any launched jobs before calling the previously registered
    signal handler.
    ([SmartSim-PR535](https://github.com/CrayLabs/SmartSim/pull/535))

### 0.6.2

Released on 16 February, 2024

Description

-   Patch SmartSim dependency version

Detailed Notes

-   A critical performance concern was identified and addressed in
    SmartRedis. A patch fix was deployed, and SmartSim was updated to
    ensure users do not inadvertently pull the unpatched version of
    SmartRedis.
    ([SmartSim-PR493](https://github.com/CrayLabs/SmartSim/pull/493))

### 0.6.1

Released on 15 February, 2024

Description

-   Duplicate for DBModel/Script prevented
-   Update license to include 2024
-   Telemetry monitor is now active by default
-   Add support for Mac OSX on Apple Silicon
-   Remove Torch warnings during testing
-   Validate Slurm timing format
-   Expose Python Typehints
-   Fix test_logs to prevent generation of directory
-   Fix Python Typehint for colocated database settings
-   Python 3.11 Support
-   Quality of life [smart validate]{.title-ref} improvements
-   Remove Cobalt support
-   Enrich logging through context variables
-   Upgrade Machine Learning dependencies
-   Override sphinx-tabs background color
-   Add concurrency group to test workflow
-   Fix index when installing torch through smart build

Detailed Notes

-   Modify the [git clone]{.title-ref} for both Redis and RedisAI to set
    the line endings to unix-style line endings when using MacOS on ARM.
    ([SmartSim-PR482](https://github.com/CrayLabs/SmartSim/pull/482))
-   Separate install instructions are now provided for Mac OSX on x64 vs
    ARM64
    ([SmartSim-PR479](https://github.com/CrayLabs/SmartSim/pull/479))
-   Prevent duplicate ML model and script names being added to an
    Ensemble member if the names exists.
    ([SmartSim-PR475](https://github.com/CrayLabs/SmartSim/pull/475))
-   Updates [Copyright (c) 2021-2023]{.title-ref} to [Copyright (c)
    2021-2024]{.title-ref} in all of the necessary files.
    ([SmartSim-PR485](https://github.com/CrayLabs/SmartSim/pull/485))
-   Bug fix which prevents the expected behavior when the
    [SMARTSIM_LOG_LEVEL]{.title-ref} environment variable was set to
    [developer]{.title-ref}.
    ([SmartSim-PR473](https://github.com/CrayLabs/SmartSim/pull/473))
-   Sets the default value of the \"enable telemetry\" flag to on. Bumps
    the output [manifest.json]{.title-ref} version number to match that
    of [smartdashboard]{.title-ref} and pins a watchdog version to avoid
    build errors.
    ([SmartSim-PR477](https://github.com/CrayLabs/SmartSim/pull/477))
-   Refactor logic of [Manifest.has_db_objects]{.title-ref} to remove
    excess branching and improve readability/maintainability.
    ([SmartSim-PR476](https://github.com/CrayLabs/SmartSim/pull/476))
-   SmartSim can now be built and used on platforms using Apple Silicon
    (ARM64). Currently, only the PyTorch backend is supported. Note that
    libtorch will be downloaded from a CrayLabs github repo.
    ([SmartSim-PR465](https://github.com/CrayLabs/SmartSim/pull/465))
-   Tests that were saving Torch models were emitting warnings. These
    warnings were addressed by updating the model save test function.
    ([SmartSim-PR472](https://github.com/CrayLabs/SmartSim/pull/472))
-   Validate the timing format when requesting a slurm allocation.
    ([SmartSim-PR471](https://github.com/CrayLabs/SmartSim/pull/471))
-   Add and ship [py.typed]{.title-ref} marker to expose inline type
    hints. Fix type errors related to SmartRedis.
    ([SmartSim-PR468](https://github.com/CrayLabs/SmartSim/pull/468))
-   Fix the [test_logs.py::test_context_leak]{.title-ref} test that was
    erroneously creating a directory named [some value]{.title-ref} in
    SmartSim\'s root directory.
    ([SmartSim-PR467](https://github.com/CrayLabs/SmartSim/pull/467))
-   Add Python type hinting to colocated settings.
    ([SmartSim-PR462](https://github.com/CrayLabs/SmartSim/pull/462))
-   Add github actions for running black and isort checks.
    ([SmartSim-PR464](https://github.com/CrayLabs/SmartSim/pull/464))
-   Relax the required version of [typing_extensions]{.title-ref}.
    ([SmartSim-PR459](https://github.com/CrayLabs/SmartSim/pull/459))
-   Addition of Python 3.11 to SmartSim.
    ([SmartSim-PR461](https://github.com/CrayLabs/SmartSim/pull/461))
-   Quality of life [smart validate]{.title-ref} improvements such as
    setting [CUDA_VISIBLE_DEVICES]{.title-ref} environment variable
    within [smart validate]{.title-ref} prior to importing any ML deps
    to prevent false negatives on multi-GPU systems. Additionally, move
    SmartRedis logs from standard out to dedicated log file in the
    validation temporary directory as well as suppress
    [sklearn]{.title-ref} deprecation warning by pinning
    [KMeans]{.title-ref} constructor argument. Lastly, move TF test to
    last as TF may reserve the GPUs it uses.
    ([SmartSim-PR458](https://github.com/CrayLabs/SmartSim/pull/458))
-   Some actions in the current GitHub CI/CD workflows were outdated.
    They were replaced with the latest versions.
    ([SmartSim-PR446](https://github.com/CrayLabs/SmartSim/pull/446))
-   As the Cobalt workload manager is not used on any system we are
    aware of, its support in SmartSim was terminated and classes such as
    [CobaltLauncher]{.title-ref} have been removed.
    ([SmartSim-PR448](https://github.com/CrayLabs/SmartSim/pull/448))
-   Experiment logs are written to a file that can be read by the
    dashboard.
    ([SmartSim-PR452](https://github.com/CrayLabs/SmartSim/pull/452))
-   Updated SmartSim\'s machine learning backends to PyTorch 2.0.1,
    Tensorflow 2.13.1, ONNX 1.14.1, and ONNX Runtime 1.16.1. As a result
    of this change, there is now an available ONNX wheel for use with
    Python 3.10, and wheels for all of SmartSim\'s machine learning
    backends with Python 3.11.
    ([SmartSim-PR451](https://github.com/CrayLabs/SmartSim/pull/451))
    ([SmartSim-PR461](https://github.com/CrayLabs/SmartSim/pull/461))
-   The sphinx-tabs documentation extension uses a white background for
    the tabs component. A custom CSS for those components to inherit the
    overall theme color has been added.
    ([SmartSim-PR453](https://github.com/CrayLabs/SmartSim/pull/453))
-   Add concurrency groups to GitHub\'s CI/CD workflows, preventing
    multiple workflows from the same PR to be launched concurrently.
    ([SmartSim-PR439](https://github.com/CrayLabs/SmartSim/pull/439))
-   Torch changed their preferred indexing when trying to install their
    provided wheels. Updated the [pip install]{.title-ref} command
    within [smart build]{.title-ref} to ensure that the appropriate
    packages can be found.
    ([SmartSim-PR449](https://github.com/CrayLabs/SmartSim/pull/449))

### 0.6.0

Released on 18 December, 2023

Description

-   Conflicting directives in the SmartSim packaging instructions were
    fixed
-   [sacct]{.title-ref} and [sstat]{.title-ref} errors are now fatal for
    Slurm-based workflow executions
-   Added documentation section about ML features and TorchScript
-   Added TorchScript functions to Online Analysis tutorial
-   Added multi-DB example to documentation
-   Improved test stability on HPC systems
-   Added support for producing & consuming telemetry outputs
-   Split tests into groups for parallel execution in CI/CD pipeline
-   Change signature of [Experiment.summary()]{.title-ref}
-   Expose first_device parameter for scripts, functions, models
-   Added support for MINBATCHTIMEOUT in model execution
-   Remove support for RedisAI 1.2.5, use RedisAI 1.2.7 commit
-   Add support for multiple databases

Detailed Notes

-   Several conflicting directives between the [setup.py]{.title-ref}
    and the [setup.cfg]{.title-ref} were fixed to mitigate warnings
    issued when building the pip wheel.
    ([SmartSim-PR435](https://github.com/CrayLabs/SmartSim/pull/435))
-   When the Slurm functions [sacct]{.title-ref} and [sstat]{.title-ref}
    returned an error, it would be ignored and SmartSim\'s state could
    become inconsistent. To prevent this, errors raised by
    [sacct]{.title-ref} or [sstat]{.title-ref} now result in an
    exception.
    ([SmartSim-PR392](https://github.com/CrayLabs/SmartSim/pull/392))
-   A section named *ML Features* was added to documentation. It
    contains multiple examples of how ML models and functions can be
    added to and executed on the DB. TorchScript-based post-processing
    was added to the *Online Analysis* tutorial
    ([SmartSim-PR411](https://github.com/CrayLabs/SmartSim/pull/411))
-   An example of how to use multiple Orchestrators concurrently was
    added to the documentation
    ([SmartSim-PR409](https://github.com/CrayLabs/SmartSim/pull/409))
-   The test infrastructure was improved. Tests on HPC system are now
    stable, and issues such as non-stopped [Orchestrators]{.title-ref}
    or experiments created in the wrong paths have been fixed
    ([SmartSim-PR381](https://github.com/CrayLabs/SmartSim/pull/381))
-   A telemetry monitor was added to check updates and produce events
    for SmartDashboard
    ([SmartSim-PR426](https://github.com/CrayLabs/SmartSim/pull/426))
-   Split tests into [group_a]{.title-ref}, [group_b]{.title-ref},
    [slow_tests]{.title-ref} for parallel execution in CI/CD pipeline
    ([SmartSim-PR417](https://github.com/CrayLabs/SmartSim/pull/417),
    [SmartSim-PR424](https://github.com/CrayLabs/SmartSim/pull/424))
-   Change [format]{.title-ref} argument to [style]{.title-ref} in
    [Experiment.summary()]{.title-ref}, this is an API break
    ([SmartSim-PR391](https://github.com/CrayLabs/SmartSim/pull/391))
-   Added support for first_device parameter for scripts, functions, and
    models. This causes them to be loaded to the first num_devices
    beginning with first_device
    ([SmartSim-PR394](https://github.com/CrayLabs/SmartSim/pull/394))
-   Added support for MINBATCHTIMEOUT in model execution, which caps the
    delay waiting for a minimium number of model execution operations to
    accumulate before executing them as a batch
    ([SmartSim-PR387](https://github.com/CrayLabs/SmartSim/pull/387))
-   RedisAI 1.2.5 is not supported anymore. The only RedisAI version is
    now 1.2.7. Since the officially released RedisAI 1.2.7 has a bug
    which breaks the build process on Mac OSX, it was decided to use
    commit
    [634916c](https://github.com/RedisAI/RedisAI/commit/634916c722e718cc6ea3fad46e63f7d798f9adc2)
    from RedisAI\'s GitHub repository, where such bug has been fixed.
    This applies to all operating systems.
    ([SmartSim-PR383](https://github.com/CrayLabs/SmartSim/pull/383))
-   Add support for creation of multiple databases with unique
    identifiers.
    ([SmartSim-PR342](https://github.com/CrayLabs/SmartSim/pull/342))

### 0.5.1

Released on 14 September, 2023

Description

-   Add typehints throughout the SmartSim codebase
-   Provide support for Slurm heterogeneous jobs
-   Provide better support for [PalsMpiexecSettings]{.title-ref}
-   Allow for easier inspection of SmartSim entities
-   Log ignored error messages from [sacct]{.title-ref}
-   Fix colocated db preparation bug when using
    [JsrunSettings]{.title-ref}
-   Fix bug when user specify CPU and devices greater than 1
-   Fix bug when get_allocation called with reserved keywords
-   Enabled mypy in CI for better type safety
-   Mitigate additional suppressed pylint errors
-   Update linting support and apply to existing errors
-   Various improvements to the [smart]{.title-ref} CLI
-   Various documentation improvements
-   Various test suite improvements

Detailed Notes

-   Add methods to allow users to inspect files attached to models and
    ensembles.
    ([SmartSim-PR352](https://github.com/CrayLabs/SmartSim/pull/352))
-   Add a [smart info]{.title-ref} target to provide rudimentary
    information about the SmartSim installation.
    ([SmartSim-PR350](https://github.com/CrayLabs/SmartSim/pull/350))
-   Remove unnecessary generation producing unexpected directories in
    the test suite.
    ([SmartSim-PR349](https://github.com/CrayLabs/SmartSim/pull/349))
-   Add support for heterogeneous jobs to [SrunSettings]{.title-ref} by
    allowing users to set the [\--het-group]{.title-ref} parameter.
    ([SmartSim-PR346](https://github.com/CrayLabs/SmartSim/pull/346))
-   Provide clearer guidelines on how to contribute to SmartSim.
    ([SmartSim-PR344](https://github.com/CrayLabs/SmartSim/pull/344))
-   Integrate [PalsMpiexecSettings]{.title-ref} into the
    [Experiment]{.title-ref} factory methods when using the
    [\"pals\"]{.title-ref} launcher.
    ([SmartSim-PR343](https://github.com/CrayLabs/SmartSim/pull/343))
-   Create public properties where appropriate to mitigate
    [protected-access]{.title-ref} errors.
    ([SmartSim-PR341](https://github.com/CrayLabs/SmartSim/pull/341))
-   Fix a failure to execute [\_prep_colocated_db]{.title-ref} due to
    incorrect named attr check.
    ([SmartSim-PR339](https://github.com/CrayLabs/SmartSim/pull/339))
-   Enabled and mitigated mypy [disallow_any_generics]{.title-ref} and
    [warn_return_any]{.title-ref}.
    ([SmartSim-PR338](https://github.com/CrayLabs/SmartSim/pull/338))
-   Add a [smart validate]{.title-ref} target to provide a simple smoke
    test to assess a SmartSim build.
    ([SmartSim-PR336](https://github.com/CrayLabs/SmartSim/pull/336),
    [SmartSim-PR351](https://github.com/CrayLabs/SmartSim/pull/351))
-   Add typehints to [smartsim.\_core.launcher.step.\*]{.title-ref}.
    ([SmartSim-PR334](https://github.com/CrayLabs/SmartSim/pull/334))
-   Log errors reported from slurm WLM when attempts to retrieve status
    fail.
    ([SmartSim-PR331](https://github.com/CrayLabs/SmartSim/pull/331),
    [SmartSim-PR332](https://github.com/CrayLabs/SmartSim/pull/332))
-   Fix incorrectly formatted positional arguments in log format
    strings.
    ([SmartSim-PR330](https://github.com/CrayLabs/SmartSim/pull/330))
-   Ensure that launchers pass environment variables to unmanaged job
    steps.
    ([SmartSim-PR329](https://github.com/CrayLabs/SmartSim/pull/329))
-   Add additional tests surrounding the [RAI_PATH]{.title-ref}
    configuration environment variable.
    ([SmartSim-PR328](https://github.com/CrayLabs/SmartSim/pull/328))
-   Remove unnecessary execution of unescaped shell commands.
    ([SmartSim-PR327](https://github.com/CrayLabs/SmartSim/pull/327))
-   Add error if user calls get_allocation with reserved keywords in
    slurm get_allocation.
    ([SmartSim-PR325](https://github.com/CrayLabs/SmartSim/pull/325))
-   Add error when user requests CPU with devices greater than 1 within
    add_ml_model and add_script.
    ([SmartSim-PR324](https://github.com/CrayLabs/SmartSim/pull/324))
-   Update documentation surrounding ensemble key prefixing.
    ([SmartSim-PR322](https://github.com/CrayLabs/SmartSim/pull/322))
-   Fix formatting of the Frontier site installation.
    ([SmartSim-PR321](https://github.com/CrayLabs/SmartSim/pull/321))
-   Update pylint dependency, update .pylintrc, mitigate non-breaking
    issues, suppress api breaks.
    ([SmartSim-PR311](https://github.com/CrayLabs/SmartSim/pull/311))
-   Refactor the [smart]{.title-ref} CLI to use subparsers for better
    documentation and extension.
    ([SmartSim-PR308](https://github.com/CrayLabs/SmartSim/pull/308))

### 0.5.0

Released on 6 July, 2023

Description

A full list of changes and detailed notes can be found below:

-   Update SmartRedis dependency to v0.4.1
-   Fix tests for db models and scripts
-   Fix add_ml_model() and add_script() documentation, tests, and code
-   Remove [requirements.txt]{.title-ref} and other places where
    dependencies were defined
-   Replace [limit_app_cpus]{.title-ref} with
    [limit_db_cpus]{.title-ref} for co-located orchestrators
-   Remove wait time associated with Experiment launch summary
-   Update and rename Redis conf file
-   Migrate from redis-py-cluster to redis-py
-   Update full test suite to not require a TF wheel at test time
-   Update doc strings
-   Remove deprecated code
-   Relax the coloredlogs version
-   Update Fortran tutorials for SmartRedis
-   Add support for multiple network interface binding in Orchestrator
    and Colocated DBs
-   Add typehints and static analysis

Detailed notes

-   Updates SmartRedis to the most current release
    ([SmartSim-PR316](https://github.com/CrayLabs/SmartSim/pull/316))
-   Fixes and enhancements to documentation
    ([SmartSim-PR317](https://github.com/CrayLabs/SmartSim/pull/317),
    [SmartSim-PR314](https://github.com/CrayLabs/SmartSim/pull/314),
    [SmartSim-PR287](https://github.com/CrayLabs/SmartSim/pull/287))
-   Various fixes and enhancements to the test suite
    ([SmartSim-PR315](https://github.com/CrayLabs/SmartSim/pull/314),
    [SmartSim-PR312](https://github.com/CrayLabs/SmartSim/pull/312),
    [SmartSim-PR310](https://github.com/CrayLabs/SmartSim/pull/310),
    [SmartSim-PR302](https://github.com/CrayLabs/SmartSim/pull/302),
    [SmartSim-PR283](https://github.com/CrayLabs/SmartSim/pull/283))
-   Fix a defect in the tests related to database models and scripts
    that was causing key collisions when testing on workload managers
    ([SmartSim-PR313](https://github.com/CrayLabs/SmartSim/pull/313))
-   Remove [requirements.txt]{.title-ref} and other places where
    dependencies were defined.
    ([SmartSim-PR307](https://github.com/CrayLabs/SmartSim/pull/307))
-   Fix defect where dictionaries used to create run settings can be
    changed unexpectedly due to copy-by-ref
    ([SmartSim-PR305](https://github.com/CrayLabs/SmartSim/pull/305))
-   The underlying code for Model.add_ml_model() and Model.add_script()
    was fixed to correctly handle multi-GPU configurations. Tests were
    updated to run on non-local launchers. Documentation was updated and
    fixed. Also, the default testing interface has been changed to lo
    instead of ipogif.
    ([SmartSim-PR304](https://github.com/CrayLabs/SmartSim/pull/304))
-   Typehints have been added. A makefile target [make
    check-mypy]{.title-ref} executes static analysis with mypy.
    ([SmartSim-PR295](https://github.com/CrayLabs/SmartSim/pull/295),
    [SmartSim-PR301](https://github.com/CrayLabs/SmartSim/pull/301),
    [SmartSim-PR303](https://github.com/CrayLabs/SmartSim/pull/303))
-   Replace [limit_app_cpus]{.title-ref} with
    [limit_db_cpus]{.title-ref} for co-located orchestrators. This
    resolves some incorrect behavior/assumptions about how the
    application would be pinned. Instead, users should directly specify
    the binding options in their application using the options
    appropriate for their launcher
    ([SmartSim-PR306](https://github.com/CrayLabs/SmartSim/pull/306))
-   Simplify code in [random_permutations]{.title-ref} parameter
    generation strategy
    ([SmartSim-PR300](https://github.com/CrayLabs/SmartSim/pull/300))
-   Remove wait time associated with Experiment launch summary
    ([SmartSim-PR298](https://github.com/CrayLabs/SmartSim/pull/298))
-   Update Redis conf file to conform with Redis v7.0.5 conf file
    ([SmartSim-PR293](https://github.com/CrayLabs/SmartSim/pull/293))
-   Migrate from redis-py-cluster to redis-py for cluster status checks
    ([SmartSim-PR292](https://github.com/CrayLabs/SmartSim/pull/292))
-   Update full test suite to no longer require a tensorflow wheel to be
    available at test time.
    ([SmartSim-PR291](https://github.com/CrayLabs/SmartSim/pull/291))
-   Correct spelling of colocated in doc strings
    ([SmartSim-PR290](https://github.com/CrayLabs/SmartSim/pull/290))
-   Deprecated launcher-specific orchestrators, constants, and ML
    utilities were removed.
    ([SmartSim-PR289](https://github.com/CrayLabs/SmartSim/pull/289))
-   Relax the coloredlogs version to be greater than 10.0
    ([SmartSim-PR288](https://github.com/CrayLabs/SmartSim/pull/288))
-   Update the Github Actions runner image from
    [macos-10.15]{.title-ref}[ to \`macos-12]{.title-ref}\`. The former
    began deprecation in May 2022 and was finally removed in May 2023.
    ([SmartSim-PR285](https://github.com/CrayLabs/SmartSim/pull/285))
-   The Fortran tutorials had not been fully updated to show how to
    handle return/error codes. These have now all been updated.
    ([SmartSim-PR284](https://github.com/CrayLabs/SmartSim/pull/284))
-   Orchestrator and Colocated DB now accept a list of interfaces to
    bind to. The argument name is still [interface]{.title-ref} for
    backward compatibility reasons.
    ([SmartSim-PR281](https://github.com/CrayLabs/SmartSim/pull/281))
-   Typehints have been added to public APIs. A makefile target to
    execute static analysis with mypy is available [make
    check-mypy]{.title-ref}.
    ([SmartSim-PR295](https://github.com/CrayLabs/SmartSim/pull/295))

### 0.4.2

Released on April 12, 2023

Description

This release of SmartSim had a focus on polishing and extending exiting
features already provided by SmartSim. Most notably, this release
provides support to allow users to colocate their models with an
orchestrator using Unix domain sockets and support for launching models
as batch jobs.

Additionally, SmartSim has updated its tool chains to provide a better
user experience. Notably, SmarSim can now be used with Python 3.10,
Redis 7.0.5, and RedisAI 1.2.7. Furthermore, SmartSim now utilizes
SmartRedis\'s aggregation lists to streamline the use and extension of
ML data loaders, making working with popular machine learning frameworks
in SmartSim a breeze.

A full list of changes and detailed notes can be found below:

-   Add support for colocating an orchestrator over UDS
-   Add support for Python 3.10, deprecate support for Python 3.7 and
    RedisAI 1.2.3
-   Drop support for Ray
-   Update ML data loaders to make use of SmartRedis\'s aggregation
    lists
-   Allow for models to be launched independently as batch jobs
-   Update to current version of Redis to 7.0.5
-   Add support for RedisAI 1.2.7, pyTorch 1.11.0, Tensorflow 2.8.0,
    ONNXRuntime 1.11.1
-   Fix bug in colocated database entrypoint when loading PyTorch models
-   Fix test suite behavior with environment variables

Detailed Notes

-   Running some tests could result in some SmartSim-specific
    environment variables to be set. Such environment variables are now
    reset after each test execution. Also, a warning for environment
    variable usage in Slurm was added, to make the user aware in case an
    environment variable will not be assigned the desired value with
    [\--export]{.title-ref}.
    ([SmartSim-PR270](https://github.com/CrayLabs/SmartSim/pull/270))
-   The PyTorch and TensorFlow data loaders were update to make use of
    aggregation lists. This breaks their API, but makes them easier to
    use.
    ([SmartSim-PR264](https://github.com/CrayLabs/SmartSim/pull/264))
-   The support for Ray was dropped, as its most recent versions caused
    problems when deployed through SmartSim. We plan to release a
    separate add-on library to accomplish the same results. If you are
    interested in getting the Ray launch functionality back in your
    workflow, please get in touch with us!
    ([SmartSim-PR263](https://github.com/CrayLabs/SmartSim/pull/263))
-   Update from Redis version 6.0.8 to 7.0.5.
    ([SmartSim-PR258](https://github.com/CrayLabs/SmartSim/pull/258))
-   Adds support for Python 3.10 without the ONNX machine learning
    backend. Deprecates support for Python 3.7 as it will stop receiving
    security updates. Deprecates support for RedisAI 1.2.3. Update the
    build process to be able to correctly fetch supported dependencies.
    If a user attempts to build an unsupported dependency, an error
    message is shown highlighting the discrepancy.
    ([SmartSim-PR256](https://github.com/CrayLabs/SmartSim/pull/256))
-   Models were given a [batch_settings]{.title-ref} attribute. When
    launching a model through [Experiment.start]{.title-ref} the
    [Experiment]{.title-ref} will first check for a non-nullish value at
    that attribute. If the check is satisfied, the
    [Experiment]{.title-ref} will attempt to wrap the underlying run
    command in a batch job using the object referenced at
    [Model.batch_settings]{.title-ref} as the batch settings for the
    job. If the check is not satisfied, the [Model]{.title-ref} is
    launched in the traditional manner as a job step.
    ([SmartSim-PR245](https://github.com/CrayLabs/SmartSim/pull/245))
-   Fix bug in colocated database entrypoint stemming from uninitialized
    variables. This bug affects PyTorch models being loaded into the
    database.
    ([SmartSim-PR237](https://github.com/CrayLabs/SmartSim/pull/237))
-   The release of RedisAI 1.2.7 allows us to update support for recent
    versions of PyTorch, Tensorflow, and ONNX
    ([SmartSim-PR234](https://github.com/CrayLabs/SmartSim/pull/234))
-   Make installation of correct Torch backend more reliable according
    to instruction from PyTorch
-   In addition to TCP, add UDS support for colocating an orchestrator
    with models. Methods [Model.colocate_db_tcp]{.title-ref} and
    [Model.colocate_db_uds]{.title-ref} were added to expose this
    functionality. The [Model.colocate_db]{.title-ref} method remains
    and uses TCP for backward compatibility
    ([SmartSim-PR246](https://github.com/CrayLabs/SmartSim/pull/246))

### 0.4.1

Released on June 24, 2022

Description: This release of SmartSim introduces a new experimental
feature to help make SmartSim workflows more portable: the ability to
run simulations models in a container via Singularity. This feature has
been tested on a small number of platforms and we encourage users to
provide feedback on its use.

We have also made improvements in a variety of areas: new utilities to
load scripts and machine learning models into the database directly from
SmartSim driver scripts and install-time choice to use either
[KeyDB]{.title-ref} or [Redis]{.title-ref} for the Orchestrator. The
[RunSettings]{.title-ref} API is now more consistent across subclasses.
Another key focus of this release was to aid new SmartSim users by
including more extensive tutorials and improving the documentation. The
docker image containing the SmartSim tutorials now also includes a
tutorial on online training.

Launcher improvements

-   New methods for specifying [RunSettings]{.title-ref} parameters
    ([SmartSim-PR166](https://github.com/CrayLabs/SmartSim/pull/166))
    ([SmartSim-PR170](https://github.com/CrayLabs/SmartSim/pull/170))
-   Better support for [mpirun]{.title-ref}, [mpiexec]{.title-ref},
    and [orterun]{.title-ref} as launchers
    ([SmartSim-PR186](https://github.com/CrayLabs/SmartSim/pull/186))
-   Experimental: add support for running models via Singularity
    ([SmartSim-PR204](https://github.com/CrayLabs/SmartSim/pull/204))

Documentation and tutorials

-   Tutorial updates
    ([SmartSim-PR155](https://github.com/CrayLabs/SmartSim/pull/155))
    ([SmartSim-PR203](https://github.com/CrayLabs/SmartSim/pull/203))
    ([SmartSim-PR208](https://github.com/CrayLabs/SmartSim/pull/208))
-   Add SmartSim Zoo info to documentation
    ([SmartSim-PR175](https://github.com/CrayLabs/SmartSim/pull/175))
-   New tutorial for demonstrating online training
    ([SmartSim-PR176](https://github.com/CrayLabs/SmartSim/pull/176))
    ([SmartSim-PR188](https://github.com/CrayLabs/SmartSim/pull/188))

General improvements and bug fixes

-   Set models and scripts at the driver level
    ([SmartSim-PR185](https://github.com/CrayLabs/SmartSim/pull/185))
-   Optionally use KeyDB for the orchestrator
    ([SmartSim-PR180](https://github.com/CrayLabs/SmartSim/pull/180))
-   Ability to specify system-level libraries
    ([SmartSim-PR154](https://github.com/CrayLabs/SmartSim/pull/154))
    ([SmartSim-PR182](https://github.com/CrayLabs/SmartSim/pull/182))
-   Fix the handling of LSF gpus_per_shard
    ([SmartSim-PR164](https://github.com/CrayLabs/SmartSim/pull/164))
-   Fix error when re-running [smart build]{.title-ref}
    ([SmartSim-PR165](https://github.com/CrayLabs/SmartSim/pull/165))
-   Fix generator hanging when tagged configuration variables are
    missing
    ([SmartSim-PR177](https://github.com/CrayLabs/SmartSim/pull/177))

Dependency updates

-   CMake version from 3.10 to 3.13
    ([SmartSim-PR152](https://github.com/CrayLabs/SmartSim/pull/152))
-   Update click to 8.0.2
    ([SmartSim-PR200](https://github.com/CrayLabs/SmartSim/pull/200))

### 0.4.0

Released on Feb 11, 2022

Description: In this release SmartSim continues to promote ease of use.
To this end SmartSim has introduced new portability features that allow
users to abstract away their targeted hardware, while providing even
more compatibility with existing libraries.

A new feature, Co-located orchestrator deployments has been added which
provides scalable online inference capabilities that overcome previous
performance limitations in seperated orchestrator/application
deployments. For more information on advantages of co-located
deployments, see the Orchestrator section of the SmartSim documentation.

The SmartSim build was significantly improved to increase customization
of build toolchain and the `smart` command line inferface was expanded.

Additional tweaks and upgrades have also been made to ensure an optimal
experience. Here is a comprehensive list of changes made in SmartSim
0.4.0.

Orchestrator Enhancements:

-   Add Orchestrator Co-location
    ([SmartSim-PR139](https://github.com/CrayLabs/SmartSim/pull/139))
-   Add Orchestrator configuration file edit methods
    ([SmartSim-PR109](https://github.com/CrayLabs/SmartSim/pull/109))

Emphasize Driver Script Portability:

-   Add ability to create run settings through an experiment
    ([SmartSim-PR110](https://github.com/CrayLabs/SmartSim/pull/110))
-   Add ability to create batch settings through an experiment
    ([SmartSim-PR112](https://github.com/CrayLabs/SmartSim/pull/112))
-   Add automatic launcher detection to experiment portability
    functions
    ([SmartSim-PR120](https://github.com/CrayLabs/SmartSim/pull/120))

Expand Machine Learning Library Support:

-   Data loaders for online training in Keras/TF and Pytorch
    ([SmartSim-PR115](https://github.com/CrayLabs/SmartSim/pull/115))
    ([SmartSim-PR140](https://github.com/CrayLabs/SmartSim/pull/140))
-   ML backend versions updated with expanded support for multiple
    versions
    ([SmartSim-PR122](https://github.com/CrayLabs/SmartSim/pull/122))
-   Launch Ray internally using `RunSettings`
    ([SmartSim-PR118](https://github.com/CrayLabs/SmartSim/pull/118))
-   Add Ray cluster setup and deployment to SmartSim
    ([SmartSim-PR50](https://github.com/CrayLabs/SmartSim/pull/50))

Expand Launcher Setting Options:

-   Add ability to use base `RunSettings` on a Slurm, or PBS launchers
    ([SmartSim-PR90](https://github.com/CrayLabs/SmartSim/pull/90))
-   Add ability to use base `RunSettings` on LFS launcher
    ([SmartSim-PR108](https://github.com/CrayLabs/SmartSim/pull/108))

Deprecations and Breaking Changes

-   Orchestrator classes combined into single implementation for
    portability
    ([SmartSim-PR139](https://github.com/CrayLabs/SmartSim/pull/139))
-   `smartsim.constants` changed to `smartsim.status`
    ([SmartSim-PR122](https://github.com/CrayLabs/SmartSim/pull/122))
-   `smartsim.tf` migrated to `smartsim.ml.tf`
    ([SmartSim-PR115](https://github.com/CrayLabs/SmartSim/pull/115))
    ([SmartSim-PR140](https://github.com/CrayLabs/SmartSim/pull/140))
-   TOML configuration option removed in favor of environment variable
    approach
    ([SmartSim-PR122](https://github.com/CrayLabs/SmartSim/pull/122))

General Improvements and Bug Fixes:

-   Improve and extend parameter handling
    ([SmartSim-PR107](https://github.com/CrayLabs/SmartSim/pull/107))
    ([SmartSim-PR119](https://github.com/CrayLabs/SmartSim/pull/119))
-   Abstract away non-user facing implementation details
    ([SmartSim-PR122](https://github.com/CrayLabs/SmartSim/pull/122))
-   Add various dimensions to the CI build matrix for SmartSim testing
    ([SmartSim-PR130](https://github.com/CrayLabs/SmartSim/pull/130))
-   Add missing functions to LSFSettings API
    ([SmartSim-PR113](https://github.com/CrayLabs/SmartSim/pull/113))
-   Add RedisAI checker for installed backends
    ([SmartSim-PR137](https://github.com/CrayLabs/SmartSim/pull/137))
-   Remove heavy and unnecessary dependencies
    ([SmartSim-PR116](https://github.com/CrayLabs/SmartSim/pull/116))
    ([SmartSim-PR132](https://github.com/CrayLabs/SmartSim/pull/132))
-   Fix LSFLauncher and LSFOrchestrator
    ([SmartSim-PR86](https://github.com/CrayLabs/SmartSim/pull/86))
-   Fix over greedy Workload Manager Parsers
    ([SmartSim-PR95](https://github.com/CrayLabs/SmartSim/pull/95))
-   Fix Slurm handling of comma-separated env vars
    ([SmartSim-PR104](https://github.com/CrayLabs/SmartSim/pull/104))
-   Fix internal method calls
    ([SmartSim-PR138](https://github.com/CrayLabs/SmartSim/pull/138))

Documentation Updates:

-   Updates to documentation build process
    ([SmartSim-PR133](https://github.com/CrayLabs/SmartSim/pull/133))
    ([SmartSim-PR143](https://github.com/CrayLabs/SmartSim/pull/143))
-   Updates to documentation content
    ([SmartSim-PR96](https://github.com/CrayLabs/SmartSim/pull/96))
    ([SmartSim-PR129](https://github.com/CrayLabs/SmartSim/pull/129))
    ([SmartSim-PR136](https://github.com/CrayLabs/SmartSim/pull/136))
    ([SmartSim-PR141](https://github.com/CrayLabs/SmartSim/pull/141))
-   Update SmartSim Examples
    ([SmartSim-PR68](https://github.com/CrayLabs/SmartSim/pull/68))
    ([SmartSim-PR100](https://github.com/CrayLabs/SmartSim/pull/100))

### 0.3.2

Released on August 10, 2021

Description:

-   Upgraded RedisAI backend to 1.2.3
    ([SmartSim-PR69](https://github.com/CrayLabs/SmartSim/pull/69))
-   PyTorch 1.7.1, TF 2.4.2, and ONNX 1.6-7
    ([SmartSim-PR69](https://github.com/CrayLabs/SmartSim/pull/69))
-   LSF launcher for IBM machines
    ([SmartSim-PR62](https://github.com/CrayLabs/SmartSim/pull/62))
-   Improved code coverage by adding more unit tests
    ([SmartSim-PR53](https://github.com/CrayLabs/SmartSim/pull/53))
-   Orchestrator methods to get address and check status
    ([SmartSim-PR60](https://github.com/CrayLabs/SmartSim/pull/60))
-   Added Manifest object that tracks deployables in Experiments
    ([SmartSim-PR61](https://github.com/CrayLabs/SmartSim/pull/61))
-   Bug fixes
    ([SmartSim-PR52](https://github.com/CrayLabs/SmartSim/pull/52))
    ([SmartSim-PR58](https://github.com/CrayLabs/SmartSim/pull/58))
    ([SmartSim-PR67](https://github.com/CrayLabs/SmartSim/pull/67))
    ([SmartSim-PR73](https://github.com/CrayLabs/SmartSim/pull/73))
-   Updated documentation and examples
    ([SmartSim-PR51](https://github.com/CrayLabs/SmartSim/pull/51))
    ([SmartSim-PR57](https://github.com/CrayLabs/SmartSim/pull/57))
    ([SmartSim-PR71](https://github.com/CrayLabs/SmartSim/pull/71))
-   Improved IP address aquisition
    ([SmartSim-PR72](https://github.com/CrayLabs/SmartSim/pull/72))
-   Binding database to network interfaces

### 0.3.1

Released on May 5, 2021

Description: This release was dedicated to making the install process
easier. SmartSim can be installed from PyPI now and the `smart` cli tool
makes installing the machine learning runtimes much easier.

-   Pip install
    ([SmartSim-PR42](https://github.com/CrayLabs/SmartSim/pull/42))
-   `smart` cli tool for ML backends
    ([SmartSim-PR42](https://github.com/CrayLabs/SmartSim/pull/42))
-   Build Documentation for updated install
    ([SmartSim-PR43](https://github.com/CrayLabs/SmartSim/pull/43))
-   Migrate from Jenkins to Github Actions CI
    ([SmartSim-PR42](https://github.com/CrayLabs/SmartSim/pull/42))
-   Bug fix for setup.cfg
    ([SmartSim-PR35](https://github.com/CrayLabs/SmartSim/pull/35))

### 0.3.0

Released on April 1, 2021

Description:

-   initial 0.3.0 (first public) release of SmartSim

------------------------------------------------------------------------

(smartredis-changelog)=
## SmartRedis

```{include} ../smartredis/doc/changelog.md
:start-line: 2
```

------------------------------------------------------------------------

(smartdashboard-changelog)=
## SmartDashboard

```{include} ../smartdashboard/doc/changelog.md
:start-line: 2
```<|MERGE_RESOLUTION|>--- conflicted
+++ resolved
@@ -13,11 +13,8 @@
 
 Description
 
-<<<<<<< HEAD
 - Update docstrings 
-=======
 - Implement asynchronous notifications for shared data
->>>>>>> a3795e7a
 - Filenames conform to snake case
 - Update SmartSim environment variables using new naming convention
 - Refactor `exception_handler`
