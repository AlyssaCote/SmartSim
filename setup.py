# BSD 2-Clause License
#
# Copyright (c) 2021-2024, Hewlett Packard Enterprise
# All rights reserved.
#
# Redistribution and use in source and binary forms, with or without
# modification, are permitted provided that the following conditions are met:
#
# 1. Redistributions of source code must retain the above copyright notice, this
#    list of conditions and the following disclaimer.
#
# 2. Redistributions in binary form must reproduce the above copyright notice,
#    this list of conditions and the following disclaimer in the documentation
#    and/or other materials provided with the distribution.
#
# THIS SOFTWARE IS PROVIDED BY THE COPYRIGHT HOLDERS AND CONTRIBUTORS "AS IS"
# AND ANY EXPRESS OR IMPLIED WARRANTIES, INCLUDING, BUT NOT LIMITED TO, THE
# IMPLIED WARRANTIES OF MERCHANTABILITY AND FITNESS FOR A PARTICULAR PURPOSE ARE
# DISCLAIMED. IN NO EVENT SHALL THE COPYRIGHT HOLDER OR CONTRIBUTORS BE LIABLE
# FOR ANY DIRECT, INDIRECT, INCIDENTAL, SPECIAL, EXEMPLARY, OR CONSEQUENTIAL
# DAMAGES (INCLUDING, BUT NOT LIMITED TO, PROCUREMENT OF SUBSTITUTE GOODS OR
# SERVICES; LOSS OF USE, DATA, OR PROFITS; OR BUSINESS INTERRUPTION) HOWEVER
# CAUSED AND ON ANY THEORY OF LIABILITY, WHETHER IN CONTRACT, STRICT LIABILITY,
# OR TORT (INCLUDING NEGLIGENCE OR OTHERWISE) ARISING IN ANY WAY OUT OF THE USE
# OF THIS SOFTWARE, EVEN IF ADVISED OF THE POSSIBILITY OF SUCH DAMAGE.

# Welcome to the SmartSim setup.py
#
# The following environment variables represent build time
# options for SmartSim. These are only relevant to when a user
# or CI is invoking the setup.py script.
#
#
# NO_CHECKS
#   If set to 1, the build process will not check for
#   build dependencies like make, gcc, etc
#
# SMARTSIM_REDIS
#   The version of redis to retrive and build with
#
# SMARTSIM_REDIS_URL
#   The URL from which to retrieve redis source code
#
# SMARTREDIS_VERSION
#   The version of SmartRedis to install.
#
# CC
#   The C compiler to use
#
# CXX
#   the CPP compiler to use
#
# MALLOC
#   The memory allocator to use for Redis (options: libc, jemalloc)
#
# BUILD_JOBS
#   Number of jobs to use in the build (defaults to max on node)
#
# SMARTSIM_SUFFIX
#  if set, the version number is set to a developer build
#  with the current version, git-sha, and suffix. This version
#  is then written into SmartSim/smartsim/version.py
#
#
# This future is needed to print Python2 EOL message
from __future__ import print_function

import sys

if sys.version_info < (3,):
    print("Python 2 has reached end-of-life and is not supported by SmartSim")
    sys.exit(-1)


import importlib.util
import os
from pathlib import Path

from setuptools import setup

# Some necessary evils we have to do to be able to use
# the _install tools in smartsim/smartsim/_core/_install
# in both the setup.py and in the smart cli

# import the installer classes
setup_path = Path(os.path.abspath(os.path.dirname(__file__)))
_install_dir = setup_path.joinpath("smartsim/_core/_install")

# import buildenv module
buildenv_path = _install_dir.joinpath("buildenv.py")
buildenv_spec = importlib.util.spec_from_file_location("buildenv", str(buildenv_path))
buildenv = importlib.util.module_from_spec(buildenv_spec)
buildenv_spec.loader.exec_module(buildenv)

# helper classes for building dependencies that are
# also utilized by the Smart CLI
build_env = buildenv.BuildEnv(checks=False)
versions = buildenv.Versioner()

# check for compatible python versions
if not build_env.is_compatible_python(versions.PYTHON_MIN):
    print(
        "You are using Python {}. Python >={} is required.".format(
            build_env.python_version, ".".join((versions.PYTHON_MIN))
        )
    )
    sys.exit(-1)

if build_env.is_windows():
    print("Windows is not supported by SmartSim")
    sys.exit(-1)

# write the SmartSim version into
# smartsim/version.py and to be set as
# __version__ in smartsim/__init__.py
smartsim_version = versions.write_version(setup_path)


class BuildError(Exception):
    pass


# Define needed dependencies for the installation

extras_require = {
    "dev": [
        "black==24.1a1",
        "isort>=5.6.4",
        "pylint>=2.10.0,<3",
        "pytest>=6.0.0",
        "pytest-cov>=2.10.1",
        "click==8.0.2",
        "pytest-asyncio>=0.23.3",
    ],
    "mypy": [
        "mypy>=1.3.0",
        "types-psutil",
        "types-redis",
        "types-tabulate",
        "types-tqdm",
        "types-tensorflow",
        "types-setuptools",
        "typing_extensions>=4.1.0",
    ],
    "docs": [
        "Sphinx==6.2.1",
        "breathe==4.35.0",
        "sphinx-fortran==1.1.1",
        "sphinx-book-theme==1.0.1",
        "sphinx-copybutton==0.5.2",
        "sphinx-tabs==3.4.4",
        "nbsphinx==0.9.3",
        "docutils==0.18.1",
        "torch==2.0.1",
        "tensorflow>=2.14,<3.0",
        "ipython",
        "jinja2==3.1.2",
        "sphinx-design",
        "pypandoc",
        "sphinx-autodoc-typehints",
        "myst_parser",
    ],
}


# rest in setup.cfg
setup(
    version=smartsim_version,
    install_requires=[
        "packaging>=24.0",
        "psutil>=5.7.2",
        "coloredlogs>=10.0",
        "tabulate>=0.8.9",
        "redis>=4.5",
        "tqdm>=4.50.2",
        "filelock>=3.4.2",
        "GitPython<=3.1.43",
        "protobuf<=3.20.3",
        "jinja2>=3.1.2",
<<<<<<< HEAD
        "watchdog>=4.0.0,<5",
        "pycapnp==2.0.0",
        "pydantic==1.10.14",
=======
        "watchdog>4,<5",
        "pydantic>2",
>>>>>>> 5c2de473
        "pyzmq>=25.1.2",
        "pygithub>=2.3.0",
        "numpy<2",
        "smartredis>=0.6,<0.7",
    ],
    zip_safe=False,
    extras_require=extras_require,
    entry_points={
        "console_scripts": [
            "smart = smartsim._core._cli.__main__:main",
        ]
    },
)<|MERGE_RESOLUTION|>--- conflicted
+++ resolved
@@ -177,14 +177,9 @@
         "GitPython<=3.1.43",
         "protobuf<=3.20.3",
         "jinja2>=3.1.2",
-<<<<<<< HEAD
-        "watchdog>=4.0.0,<5",
         "pycapnp==2.0.0",
-        "pydantic==1.10.14",
-=======
         "watchdog>4,<5",
         "pydantic>2",
->>>>>>> 5c2de473
         "pyzmq>=25.1.2",
         "pygithub>=2.3.0",
         "numpy<2",
