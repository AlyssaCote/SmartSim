# BSD 2-Clause License
#
# Copyright (c) 2021-2024, Hewlett Packard Enterprise
# All rights reserved.
#
# Redistribution and use in source and binary forms, with or without
# modification, are permitted provided that the following conditions are met:
#
# 1. Redistributions of source code must retain the above copyright notice, this
#    list of conditions and the following disclaimer.
#
# 2. Redistributions in binary form must reproduce the above copyright notice,
#    this list of conditions and the following disclaimer in the documentation
#    and/or other materials provided with the distribution.
#
# THIS SOFTWARE IS PROVIDED BY THE COPYRIGHT HOLDERS AND CONTRIBUTORS "AS IS"
# AND ANY EXPRESS OR IMPLIED WARRANTIES, INCLUDING, BUT NOT LIMITED TO, THE
# IMPLIED WARRANTIES OF MERCHANTABILITY AND FITNESS FOR A PARTICULAR PURPOSE ARE
# DISCLAIMED. IN NO EVENT SHALL THE COPYRIGHT HOLDER OR CONTRIBUTORS BE LIABLE
# FOR ANY DIRECT, INDIRECT, INCIDENTAL, SPECIAL, EXEMPLARY, OR CONSEQUENTIAL
# DAMAGES (INCLUDING, BUT NOT LIMITED TO, PROCUREMENT OF SUBSTITUTE GOODS OR
# SERVICES; LOSS OF USE, DATA, OR PROFITS; OR BUSINESS INTERRUPTION) HOWEVER
# CAUSED AND ON ANY THEORY OF LIABILITY, WHETHER IN CONTRACT, STRICT LIABILITY,
# OR TORT (INCLUDING NEGLIGENCE OR OTHERWISE) ARISING IN ANY WAY OUT OF THE USE
# OF THIS SOFTWARE, EVEN IF ADVISED OF THE POSSIBILITY OF SUCH DAMAGE.

import multiprocessing as mp
import typing as t

import numpy as np

from smartsim._core.entrypoints.service import Service
from smartsim._core.mli.comm.channel.channel import CommChannelBase
from smartsim._core.mli.comm.channel.dragonchannel import DragonCommChannel
from smartsim._core.mli.infrastructure.environmentloader import EnvironmentConfigLoader
from smartsim._core.mli.infrastructure.storage.featurestore import FeatureStore
from smartsim._core.mli.infrastructure.worker.worker import (
    InferenceReply,
    InferenceRequest,
    MachineLearningWorkerBase,
)
from smartsim._core.mli.message_handler import MessageHandler
from smartsim._core.mli.mli_schemas.response.response_capnp import Response
from smartsim.log import get_logger

if t.TYPE_CHECKING:
<<<<<<< HEAD
    from dragon.fli import FLInterface

=======
    from smartsim._core.mli.mli_schemas.model.model_capnp import Model
>>>>>>> 8a2f1733
    from smartsim._core.mli.mli_schemas.response.response_capnp import StatusEnum

logger = get_logger(__name__)


def deserialize_message(
    data_blob: bytes, channel_type: t.Type[CommChannelBase]
) -> InferenceRequest:
    """Deserialize a message from a byte stream into an InferenceRequest
    :param data_blob: The byte stream to deserialize"""
    # todo: consider moving to XxxCore and only making
    # workers implement the inputs and model conversion?

    # alternatively, consider passing the capnproto models
    # to this method instead of the data_blob...

    # something is definitely wrong here... client shouldn't have to touch
    # callback (or batch size)

    request = MessageHandler.deserialize_request(data_blob)
    # return request
    model_key: t.Optional[str] = None
    model_bytes: t.Optional[Model] = None

    if request.model.which() == "key":
        model_key = request.model.key.key
    elif request.model.which() == "data":
        model_bytes = request.model.data

    callback_key = request.replyChannel.reply

    # todo: shouldn't this be `CommChannel.find` instead of `DragonCommChannel`
    comm_channel = channel_type(callback_key)
    # comm_channel = DragonCommChannel(request.replyChannel)

    input_keys: t.Optional[t.List[str]] = None
    input_bytes: t.Optional[t.List[bytes]] = (
        None  # these will really be tensors already
    )

    # # client example
    # msg = Message()
    # t = torch.Tensor()
    # msg.inputs = [custom_byte_converter(t)]
    # mli_client.request_inference(msg)
    # # end client
    input_meta: t.List[t.Any] = []

    if request.input.which() == "keys":
        input_keys = [input_key.key for input_key in request.input.keys]
    elif request.input.which() == "data":
        input_bytes = [data.blob for data in request.input.data]
        input_meta = [data.tensorDescriptor for data in request.input.data]

    inference_request = InferenceRequest(
        model_key=model_key,
        callback=comm_channel,
        raw_inputs=input_bytes,
        input_meta=input_meta,
        input_keys=input_keys,
        raw_model=model_bytes,
        batch_size=0,
    )
    return inference_request


def build_failure_reply(status: "StatusEnum", message: str) -> Response:
    return MessageHandler.build_response(
        status=status,  # todo: need to indicate correct status
        message=message,  # todo: decide what these will be
        result=[],
        custom_attributes=None,
    )


def prepare_outputs(reply: InferenceReply) -> t.List[t.Any]:
    prepared_outputs: t.List[t.Any] = []
    if reply.output_keys:
        for key in reply.output_keys:
            if not key:
                continue
            msg_key = MessageHandler.build_tensor_key(key)
            prepared_outputs.append(msg_key)
    elif reply.outputs:
        arrays: t.List[np.ndarray[t.Any, np.dtype[t.Any]]] = [
            output.numpy() for output in reply.outputs
        ]
        for tensor in arrays:
            # todo: need to have the output attributes specified in the req?
            # maybe, add `MessageHandler.dtype_of(tensor)`?
            # can `build_tensor` do dtype and shape?
            msg_tensor = MessageHandler.build_tensor(
                tensor,
                "c",
                "float32",
                [1],
            )
            prepared_outputs.append(msg_tensor)
    return prepared_outputs


def build_reply(reply: InferenceReply) -> Response:
    results = prepare_outputs(reply)

    return MessageHandler.build_response(
        status="complete",
        message="success",
        result=results,
        custom_attributes=None,
    )


class WorkerManager(Service):
    """An implementation of a service managing distribution of tasks to
    machine learning workers"""

    def __init__(
        self,
        config_loader: EnvironmentConfigLoader,
        worker: MachineLearningWorkerBase,
        as_service: bool = False,
        cooldown: int = 0,
        comm_channel_type: t.Type[CommChannelBase] = DragonCommChannel,
    ) -> None:
        """Initialize the WorkerManager
        :param config_loader: Environment config loader that loads the task queue and
        feature store
        :param workers: A worker to manage
        :param as_service: Specifies run-once or run-until-complete behavior of service
        :param cooldown: Number of seconds to wait before shutting down after
        shutdown criteria are met
        :param comm_channel_type: The type of communication channel used for callbacks
        """
        super().__init__(as_service, cooldown)

        """a collection of workers the manager is controlling"""
        self._task_queue: t.Optional["FLInterface"] = config_loader.get_queue()
        """the queue the manager monitors for new tasks"""
        self._feature_store: t.Optional[FeatureStore] = (
            config_loader.get_feature_store()
        )
        """a feature store to retrieve models from"""
        self._worker = worker
        """The ML Worker implementation"""
        self._comm_channel_type = comm_channel_type
        """The type of communication channel to construct for callbacks"""

    def _validate_request(self, request: InferenceRequest) -> bool:
        """Ensure the request can be processed.
        :param request: The request to validate
        :return: True if the request is valid, False otherwise"""
        if not self._feature_store:
            if request.model_key:
                logger.error("Unable to load model by key without feature store")
                return False

            if request.input_keys:
                logger.error("Unable to load inputs by key without feature store")
                return False

            if request.output_keys:
                logger.error("Unable to persist outputs by key without feature store")
                return False

        if not request.model_key and not request.raw_model:
            logger.error("Unable to continue without model bytes or feature store key")
            return False

        if not request.input_keys and not request.raw_inputs:
            logger.error("Unable to continue without input bytes or feature store keys")
            return False

        if request.callback is None:
            logger.error("No callback channel provided in request")
            return False

        return True

    def _on_iteration(self) -> None:
        """Executes calls to the machine learning worker implementation to complete
        the inference pipeline"""
        logger.debug("executing worker manager pipeline")

        if self._task_queue is None:
            logger.warning("No queue to check for tasks")
            return

        # perform default deserialization of the message envelope
        request_bytes: bytes = self._task_queue.get()

        request = deserialize_message(request_bytes, self._comm_channel_type)
        if not self._validate_request(request):
            return

        # # let the worker perform additional custom deserialization
        # request = self._worker.deserialize(request_bytes)

        fetch_model_result = self._worker.fetch_model(request, self._feature_store)
        model_result = self._worker.load_model(request, fetch_model_result)
        fetch_input_result = self._worker.fetch_inputs(request, self._feature_store)
        transformed_input = self._worker.transform_input(request, fetch_input_result)

        # batch: t.Collection[_Datum] = transform_result.transformed_input
        # if self._batch_size:
        #     batch = self._worker.batch_requests(transform_result, self._batch_size)

        reply = InferenceReply()

        try:
            execute_result = self._worker.execute(
                request, model_result, transformed_input
            )

            transformed_output = self._worker.transform_output(request, execute_result)

            if request.output_keys:
                reply.output_keys = self._worker.place_output(
                    request, transformed_output, self._feature_store
                )
            else:
                reply.outputs = transformed_output.outputs
        except Exception:
            logger.exception("Error executing worker")
            reply.failed = True

        if reply.failed:
            response = build_failure_reply("fail", "failure-occurred")
        else:
            if reply.outputs is None or not reply.outputs:
                response = build_failure_reply("fail", "no-results")

            response = build_reply(reply)

        # serialized = self._worker.serialize_reply(request, transformed_output)
        serialized_resp = MessageHandler.serialize_response(response)  # type: ignore
        if request.callback:
            request.callback.send(serialized_resp)

    def _can_shutdown(self) -> bool:
        """Return true when the criteria to shut down the service are met."""
        # todo: determine shutdown criteria
        # will we receive a completion message?
        # will we let MLI mgr just kill this?
        # time_diff = self._last_event - datetime.datetime.now()
        # if time_diff.total_seconds() > self._cooldown:
        #     return True
        # return False
        return self._worker is None<|MERGE_RESOLUTION|>--- conflicted
+++ resolved
@@ -44,12 +44,9 @@
 from smartsim.log import get_logger
 
 if t.TYPE_CHECKING:
-<<<<<<< HEAD
     from dragon.fli import FLInterface
 
-=======
     from smartsim._core.mli.mli_schemas.model.model_capnp import Model
->>>>>>> 8a2f1733
     from smartsim._core.mli.mli_schemas.response.response_capnp import StatusEnum
 
 logger = get_logger(__name__)
