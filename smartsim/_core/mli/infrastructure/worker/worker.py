--- conflicted
+++ resolved
@@ -26,19 +26,15 @@
 
 import typing as t
 from abc import ABC, abstractmethod
-from dataclasses import dataclass
 
 from .....error import SmartSimError
 from .....log import get_logger
 from ...comm.channel.channel import CommChannelBase
 from ...infrastructure.storage.featurestore import FeatureStore
 from ...mli_schemas.model.model_capnp import Model
-<<<<<<< HEAD
-=======
 
 if t.TYPE_CHECKING:
     from smartsim._core.mli.mli_schemas.response.response_capnp import Status
->>>>>>> f337de99
 
 logger = get_logger(__name__)
 
@@ -168,7 +164,6 @@
         :param batc: The batch of requests that triggered the pipeline
         :param feature_store: The feature store used for persistence
         :return: Raw bytes of the model"""
-<<<<<<< HEAD
 
         # All requests in the same batch share the model
         sample_request = batch.requests[0]
@@ -179,39 +174,17 @@
             raise ValueError("Feature store is required for model retrieval")
 
         if not sample_request.model_key:
-=======
-
-        if request.raw_model:
-            # Should we cache model in the feature store?
-            # model_key = hash(request.raw_model)
-            # feature_store[model_key] = request.raw_model
-            # short-circuit and return the directly supplied model
-            return FetchModelResult(request.raw_model.data)
-
-        if not feature_store:
-            raise ValueError("Feature store is required for model retrieval")
-
-        if not request.model_key:
->>>>>>> f337de99
             raise SmartSimError(
                 "Key must be provided to retrieve model from feature store"
             )
 
         try:
-<<<<<<< HEAD
             raw_bytes: bytes = t.cast(bytes, feature_store[sample_request.model_key])
-=======
-            raw_bytes: bytes = t.cast(bytes, feature_store[request.model_key])
->>>>>>> f337de99
             return FetchModelResult(raw_bytes)
         except FileNotFoundError as ex:
             logger.exception(ex)
             raise SmartSimError(
-<<<<<<< HEAD
                 f"Model could not be retrieved with key {sample_request.model_key}"
-=======
-                f"Model could not be retrieved with key {request.model_key}"
->>>>>>> f337de99
             ) from ex
 
     @staticmethod
@@ -223,7 +196,6 @@
         :param request: The request that triggered the pipeline
         :param feature_store: The feature store used for persistence
         :return: the fetched input"""
-<<<<<<< HEAD
         fetch_results = []
         for request in batch.requests:
             if request.raw_inputs:
@@ -254,44 +226,6 @@
             raise ValueError("No input source")
 
         return fetch_results
-=======
-
-        if request.raw_inputs:
-            return FetchInputResult(request.raw_inputs, request.input_meta)
-
-        if not feature_store:
-            raise ValueError("No input and no feature store provided")
-
-        if request.input_keys:
-            data: t.List[bytes] = []
-            for input_ in request.input_keys:
-                try:
-                    tensor_bytes = t.cast(bytes, feature_store[input_])
-                    data.append(tensor_bytes)
-                except KeyError as ex:
-                    logger.exception(ex)
-                    raise SmartSimError(
-                        f"Model could not be retrieved with key {input_}"
-                    ) from ex
-            return FetchInputResult(
-                data, None
-            )  # fixme: need to get both tensor and descriptor
-
-        raise ValueError("No input source")
-
-    @staticmethod
-    def batch_requests(
-        request: InferenceRequest, transform_result: TransformInputResult
-    ) -> CreateInputBatchResult:
-        """Create a batch of requests. Return the batch when batch_size datum have been
-        collected or a configured batch duration has elapsed.
-        :param request: The request that triggered the pipeline
-        :param transform_result: Transformed inputs ready for batching
-        :return: `None` if batch size has not been reached and timeout not exceeded."""
-        if transform_result is not None or request.batch_size:
-            raise NotImplementedError("Batching is not yet supported")
-        return CreateInputBatchResult(None)
->>>>>>> f337de99
 
     @staticmethod
     def place_output(
@@ -327,34 +261,23 @@
     @staticmethod
     @abstractmethod
     def load_model(
-<<<<<<< HEAD
         batch: InferenceBatch, fetch_result: FetchModelResult, device: str
-=======
-        request: InferenceRequest, fetch_result: FetchModelResult, device: str
->>>>>>> f337de99
     ) -> LoadModelResult:
         """Given a loaded MachineLearningModel, ensure it is loaded into
         device memory
         :param request: The request that triggered the pipeline
         :param device: The device on which the model must be placed
+        :param device: The device on which the model must be placed
         :return: ModelLoadResult wrapping the model loaded for the request"""
 
     @staticmethod
     @abstractmethod
     def transform_input(
-<<<<<<< HEAD
         batch: InferenceBatch, fetch_results: list[FetchInputResult], device: str
     ) -> TransformInputResult:
         """Given a collection of data, perform a transformation on the data
         :param request: The request that triggered the pipeline
         :param fetch_result: Raw outputs from fetching inputs out of a feature store
-=======
-        request: InferenceRequest, fetch_result: FetchInputResult, device: str
-    ) -> TransformInputResult:
-        """Given a collection of data, perform a transformation on the data
-        :param request: The request that triggered the pipeline
-        :param fetch_result: Raw output from fetching inputs out of a feature store
->>>>>>> f337de99
         :param device: The device on which the transformed input must be placed
         :return: The transformed inputs wrapped in a InputTransformResult"""
 
@@ -374,13 +297,8 @@
     @staticmethod
     @abstractmethod
     def transform_output(
-<<<<<<< HEAD
         batch: InferenceBatch, execute_result: ExecuteResult, result_device: str
     ) -> t.List[TransformOutputResult]:
-=======
-        request: InferenceRequest, execute_result: ExecuteResult, result_device: str
-    ) -> TransformOutputResult:
->>>>>>> f337de99
         """Given inference results, perform transformations required to
         transmit results to the requestor.
         :param request: The request that triggered the pipeline
