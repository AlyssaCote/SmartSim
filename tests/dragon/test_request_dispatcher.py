--- conflicted
+++ resolved
@@ -68,10 +68,9 @@
 from smartsim._core.mli.infrastructure.storage.dragon_feature_store import (
     DragonFeatureStore,
 )
-<<<<<<< HEAD
 from smartsim._core.mli.infrastructure.storage.feature_store import (
-    FeatureStore,
-    FeatureStoreKey,
+    ModelKey,
+    TensorKey
 )
 from smartsim._core.mli.infrastructure.worker.torch_worker import TorchWorker
 from smartsim._core.mli.infrastructure.worker.worker import (
@@ -80,12 +79,7 @@
 )
 from smartsim._core.mli.message_handler import MessageHandler
 from smartsim.log import get_logger
-from tests.dragon.feature_store import FileSystemFeatureStore
 from tests.dragon.utils.channel import FileSystemCommChannel
-=======
-from smartsim._core.mli.infrastructure.worker.torch_worker import TorchWorker
-from smartsim.log import get_logger
->>>>>>> ca01cb19
 
 logger = get_logger(__name__)
 
@@ -105,98 +99,6 @@
     the_storage: DDict,
     test_dir: str,
 ) -> None:
-<<<<<<< HEAD
-    """Mock event producer for triggering the inference pipeline"""
-    feature_store_root_dir.mkdir(parents=True, exist_ok=True)
-    comm_channel_root_dir.mkdir(parents=True, exist_ok=True)
-
-    model_path = persist_model_file(feature_store_root_dir.parent / "model_original.pt")
-    model_bytes = model_path.read_bytes()
-    model_key = str(feature_store_root_dir / "model_fs.pt")
-
-    feature_store[model_key] = model_bytes
-
-    for iteration_number in range(2):
-
-        channel = Channel.make_process_local()
-        callback_channel = DragonCommChannel(channel)
-
-        input_path = feature_store_root_dir / f"{iteration_number}/input.pt"
-        output_path = feature_store_root_dir / f"{iteration_number}/output.pt"
-
-        input_key = str(input_path)
-        output_key = str(output_path)
-
-        tensor = (
-            (iteration_number + 1) * torch.ones((1, 2), dtype=torch.float32)
-        ).numpy()
-        fsd = feature_store.descriptor
-
-        tensor_desc = MessageHandler.build_tensor_descriptor(
-            "c", "float32", list(tensor.shape)
-        )
-
-        message_tensor_output_key = MessageHandler.build_tensor_key(output_key, fsd)
-        message_tensor_input_key = MessageHandler.build_tensor_key(input_key, fsd)
-        message_model_key = MessageHandler.build_model_key(model_key, fsd)
-
-        request = MessageHandler.build_request(
-            reply_channel=base64.b64encode(channel.serialize()).decode("utf-8"),
-            model=message_model_key,
-            inputs=[tensor_desc],
-            outputs=[message_tensor_output_key],
-            output_descriptors=[],
-            custom_attributes=None,
-        )
-        request_bytes = MessageHandler.serialize_request(request)
-        with request_dispatcher_queue._fli.sendh(
-            timeout=None, stream_channel=request_dispatcher_queue._channel
-        ) as sendh:
-            sendh.send_bytes(request_bytes)
-            sendh.send_bytes(tensor.tobytes())
-        time.sleep(1)
-
-
-@pytest.fixture
-def prepare_environment(test_dir: str) -> pathlib.Path:
-    """Cleanup prior outputs to run demo repeatedly"""
-    path = pathlib.Path(f"{test_dir}/workermanager.log")
-    logging.basicConfig(filename=path.absolute(), level=logging.DEBUG)
-    return path
-
-
-def service_as_dragon_proc(
-    service: Service, cpu_affinity: list[int], gpu_affinity: list[int]
-) -> dragon_process.Process:
-
-    options = dragon_process_desc.ProcessOptions(make_inf_channels=True)
-    local_policy = dragon_policy.Policy(
-        placement=dragon_policy.Policy.Placement.HOST_NAME,
-        host_name=socket.gethostname(),
-        cpu_affinity=cpu_affinity,
-        gpu_affinity=gpu_affinity,
-    )
-    return dragon_process.Process(
-        target=service.execute,
-        args=[],
-        cwd=os.getcwd(),
-        policy=local_policy,
-        options=options,
-        stderr=dragon_process.Popen.STDOUT,
-        stdout=dragon_process.Popen.STDOUT,
-    )
-
-
-@pytest.mark.parametrize(
-    "comm_channel",
-    [
-        pytest.param(DragonCommChannel.from_descriptor, id="DragonCommChannel"),
-        pytest.param(FileSystemCommChannel.from_descriptor, id="FileSystemCommChannel"),
-    ],
-)
-def test_request_dispatcher(prepare_environment: pathlib.Path, comm_channel) -> None:
-=======
->>>>>>> ca01cb19
     """Test the request dispatcher batching and queueing system
 
     This also includes setting a queue to disposable, checking that it is no
@@ -216,7 +118,7 @@
 
     config_loader = EnvironmentConfigLoader(
         featurestore_factory=DragonFeatureStore.from_descriptor,
-        callback_factory=comm_channel,
+        callback_factory=DragonCommChannel.from_descriptor,
         queue_factory=DragonFLIChannel.from_descriptor,
     )
 
@@ -342,14 +244,14 @@
 
 
 def test_request_batch():
-    tensor_key = FeatureStoreKey(key="key", descriptor="desc1")
-    tensor_key2 = FeatureStoreKey(key="key2", descriptor="desc1")
-    output_key = FeatureStoreKey(key="key", descriptor="desc2")
-    output_key2 = FeatureStoreKey(key="key2", descriptor="desc2")
-    model_id1 = FeatureStoreKey(key="model key", descriptor="model desc")
-    model_id2 = FeatureStoreKey(key="model key2", descriptor="model desc")
+    tensor_key = TensorKey(key="key", descriptor="desc1")
+    tensor_key2 = TensorKey(key="key2", descriptor="desc1")
+    output_key = TensorKey(key="key", descriptor="desc2")
+    output_key2 = TensorKey(key="key2", descriptor="desc2")
+    model_id1 = ModelKey(key="model key", descriptor="model desc")
+    model_id2 = ModelKey(key="model key2", descriptor="model desc")
     tensor_desc = MessageHandler.build_tensor_descriptor("c", "float32", [1, 2])
-    req_batch_model_id = FeatureStoreKey(key="req key", descriptor="desc")
+    req_batch_model_id = ModelKey(key="req key", descriptor="desc")
 
     request1 = InferenceRequest(
         model_key=model_id1,
